<<<<<<< HEAD
import matplotlib.pyplot as plt
import numpy as np
import math
from collections import defaultdict

def mouse_heading_cue_offset(sessions,
                             cue_times, 
                             title='title', 
                             start_angle='all',
                             angle_mode='normal',
                             offset=0,
                             cue_mode='both',
                             plot_individual_mice=False):
    """
    ### Inputs:
    - sessions: list of session objects
    - title: title of the plot
    - start_angle: default: 'all', or a specific angle to plot
    - plot_type: default: 'line', or 'radial'
    - angle_mode: default: 'normal', or 'delta'
    - offset: default: 0, or a value to add to the cue offset time to get the time to get the heading angle at.
    - plot_individual_mice: whether to plot each mouse's data individually
    """
    
    # Define a color map
    viridis = plt.cm.get_cmap('viridis')
    predefined_colors = {
        'unlimited': viridis(0.0),  
        '1000ms': viridis(0.1),    
        '750ms': viridis(0.2),      
        '500ms': viridis(0.4),
        '300ms': viridis(0.5),      
        '100ms': viridis(0.6),
        '50ms': viridis(0.7),
        '25ms': viridis(0.8),
        '5ms': viridis(1.0)
    }

    def get_trials(session_list):
        trials = {}
        total_trials = []
        for session in session_list:
            mouse = session.session_dict['mouse_id']
            if mouse =='wtjx261-2b' or mouse == 'wtjx261-2a':
                continue
            if mouse not in trials:
                trials[mouse] = {'trials': []}
            if cue_mode == 'both':
                for trial in session.trials:
                    trial['session_object'] = session
                    trials[mouse]['trials'].append(trial)
                    total_trials.append(trial)
            elif cue_mode == 'visual':
                for trial in session.trials:
                    if 'audio' not in trial['correct_port']:
                        trial['session_object'] = session
                        trials[mouse]['trials'].append(trial)
                        total_trials.append(trial)
            elif cue_mode == 'audio':
                for trial in session.trials:
                    if 'audio' in trial['correct_port']:
                        trial['session_object'] = session
                        trials[mouse]['trials'].append(trial)
                        total_trials.append(trial)
        return total_trials, trials

    data_sets = {}
    for session_list, cue_time in zip(sessions, cue_times):
        total_trials, trials = get_trials(session_list)
        if cue_time not in data_sets:
            data_sets[cue_time] = {'total_trials': [], 'trials': defaultdict(list)}

        data_sets[cue_time]['total_trials'].extend(total_trials)
        for mouse, trial_list in trials.items():
            data_sets[cue_time]['trials'][mouse].extend(trial_list['trials'])

    for cue_time, data in data_sets.items():
        data_sets[cue_time]['trials'] = {mouse: {'trials': trial_list} for mouse, trial_list in data['trials'].items()}

    # Sort trials into successful and unsuccessful trials:
    for cue_time in data_sets:
        trials = data_sets[cue_time]['trials']
        for mouse in trials:
            successful_trials = []
            unsuccessful_trials = []
            timeouts = []
            for trial in trials[mouse]['trials']:
                if trial["next_sensor"] != {}:
                    if int(trial["correct_port"][-1]) == int(trial["next_sensor"]["sensor_touched"][-1]):
                        successful_trials.append(trial)
                    else:
                        unsuccessful_trials.append(trial)
                else:
                    timeouts.append(trial)

            data_sets[cue_time]['trials'][mouse]['successful_trials'] = successful_trials
            data_sets[cue_time]['trials'][mouse]['unsuccessful_trials'] = unsuccessful_trials
            data_sets[cue_time]['trials'][mouse]['timeouts'] = timeouts

    def get_data(trials, mouse_id):
        percentages = []
        for trial in trials:
            session = trial['session_object']
            dlc_data = trial.get('DLC_data')
            if len(trial['video_frames']) > 0:
                cue_offset_time = trial['cue_end'] + offset
                start_angle = trial['turn_data']['cue_presentation_angle']

                mouse_start_bearing = trial['turn_data']['bearing']

                timestamps = dlc_data['timestamps']
                index = np.searchsorted(timestamps, cue_offset_time, side='left') - 1
                cue_offset_coords = dlc_data.iloc[index]

                left_ear_coords = (cue_offset_coords["left_ear"]["x"], cue_offset_coords["left_ear"]["y"])
                right_ear_coords = (cue_offset_coords["right_ear"]["x"], cue_offset_coords["right_ear"]["y"])

                vector_x = right_ear_coords[0] - left_ear_coords[0]
                vector_y = right_ear_coords[1] - left_ear_coords[1]

                theta_rad = math.atan2(-vector_y, vector_x)
                theta_deg = (math.degrees(theta_rad) + 90) % 360

                midpoint_x = (left_ear_coords[0] + right_ear_coords[0]) / 2
                midpoint_y = (left_ear_coords[1] + right_ear_coords[1]) / 2

                port_coordinates = session.port_coordinates
                cue_offset_relative_angles = []
                mouse_heading_rad = np.deg2rad(theta_deg)

                for port_x, port_y in port_coordinates:
                    vector_x = port_x - midpoint_x
                    vector_y = port_y - midpoint_y
                    port_angle_rad = math.atan2(-vector_y, vector_x)
                    relative_angle_deg = math.degrees(port_angle_rad - mouse_heading_rad) % 360
                    cue_offset_relative_angles.append(relative_angle_deg)

                correct_port = trial["correct_port"]
                if correct_port == "audio-1":
                    correct_port = 1
                port = int(correct_port) - 1
                cue_angle = cue_offset_relative_angles[port] % 360
                if cue_angle > 180:
                    cue_angle -= 360
                elif cue_angle <= -180:
                    cue_angle += 360

                end_angle = cue_angle
                delta_angle = start_angle - end_angle % 360

                if delta_angle > 180:
                    delta_angle -= 360
                elif delta_angle <= -180:
                    delta_angle += 360

                percentage_turn = delta_angle / start_angle
                percentages.append(percentage_turn)

        average_percentage = np.mean(percentages)
        sem = np.std(percentages) / np.sqrt(len(percentages))
        sd = np.std(percentages)

        return average_percentage

    success_data = {}
    unsuccessful_data = {}

    for cue_time in data_sets:
        if cue_time not in success_data:
            success_data[cue_time] = {'data': {}, 'sem': {}, 'sd': {}}
            unsuccessful_data[cue_time] = {'data': {}, 'sem': {}, 'sd': {}}

        trials = data_sets[cue_time]['trials']
        for mouse in trials:
            successful_trials = trials[mouse]['successful_trials']
            unsuccessful_trials = trials[mouse]['unsuccessful_trials']

            data = get_data(successful_trials, mouse)
            if mouse not in success_data[cue_time]['data']:
                success_data[cue_time]['data'][mouse] = []
            success_data[cue_time]['data'][mouse].append(data)

            data = get_data(unsuccessful_trials, mouse)
            if mouse not in unsuccessful_data[cue_time]['data']:
                unsuccessful_data[cue_time]['data'][mouse] = []
            unsuccessful_data[cue_time]['data'][mouse].append(data)
            unsuccessful_data[cue_time]['data'][mouse] = np.mean(unsuccessful_data[cue_time]['data'][mouse])

    for cue_time in success_data:
        data = []
        for mouse in success_data[cue_time]['data']:
            data.append(success_data[cue_time]['data'][mouse])
        success_data[cue_time]['array'] = np.array(data)
        success_data[cue_time]['mean'] = np.mean(data)
        success_data[cue_time]['sem'] = np.std(data) / np.sqrt(len(data))
        success_data[cue_time]['sd'] = np.std(data)

        data = []
        for mouse in unsuccessful_data[cue_time]['data']:
            data.append(unsuccessful_data[cue_time]['data'][mouse])
        unsuccessful_data[cue_time]['array'] = np.array(data)
        unsuccessful_data[cue_time]['mean'] = np.mean(data)
        unsuccessful_data[cue_time]['sem'] = np.std(data) / np.sqrt(len(data))
        unsuccessful_data[cue_time]['sd'] = np.std(data)

    # Plotting the data:
    bin_titles = [cue_time for cue_time in predefined_colors.keys() if cue_time in success_data]
    averages = [success_data[title]['mean'] for title in bin_titles]
    sems = [success_data[title]['sem'] for title in bin_titles]

    fig, ax = plt.subplots(figsize=(10, 6))
    x = np.arange(len(bin_titles))  # X-axis positions (one for each cue time)

    if plot_individual_mice:
        # Step 1: Build a dictionary with mouse data for each cue time
        mouse_data_dict = {}

        for cue_time in success_data:
            for mouse in success_data[cue_time]['data']:
                if mouse not in mouse_data_dict:
                    mouse_data_dict[mouse] = [np.nan] * len(bin_titles)  # Initialize with NaN values for each cue time

                for idx, title in enumerate(bin_titles):
                    # Check if the mouse has data for the specific cue_time and if the value is not already filled
                    if mouse in success_data[title]['data'] and success_data[title]['data'][mouse] and np.isnan(mouse_data_dict[mouse][idx]):
                        # Extract the value from the list and assign it to the correct position
                        mouse_data_dict[mouse][idx] = success_data[title]['data'][mouse][0]

        # Step 2: Plot the data from the dictionary
        for mouse, mouse_data in mouse_data_dict.items():
            ax.plot(x, mouse_data, label=f'Mouse {mouse}', linestyle='--', marker='o')

        # Optionally, add a legend to identify each mouse
        ax.legend(loc='upper right')

    # Plot the averages as a solid line
    ax.plot(x, averages, color='b', marker='o', linestyle='-', lw=2)

    # Shading the area to represent SEM
    ax.fill_between(x, 
                    np.array(averages) - np.array(sems),  # Lower bound (mean - SEM)
                    np.array(averages) + np.array(sems),  # Upper bound (mean + SEM)
                    color='b', alpha=0.2)

    # Customizing the plot
    ax.set_xticks(x)
    ax.set_xticklabels(bin_titles, rotation=45, ha="right")
    ax.set_xlabel('Cue presentation duration (ms)', fontsize=14)
    ax.set_ylabel('% of turn completed at cue offset', fontsize=14)
    ax.set_title(title, fontsize=16)
    ax.grid(True, linestyle='--', alpha=0.6)

    plt.tight_layout()
    plt.show()
=======
import matplotlib.pyplot as plt
import numpy as np
import math
from collections import defaultdict

# Function to lighten a color for shaded regions
def lighten_color(color, factor=0.5):
    return tuple(min(1, c + (1 - c) * factor) for c in color)

def mouse_heading_cue_offset(sessions,
                             cue_times, 
                             title='title', 
                             start_angle='all',
                             angle_mode='normal',
                             offset=0,
                             cue_mode='both',
                             plot_individual_mice=False):
    """
    ### Inputs:
    - sessions: list of session objects
    - title: title of the plot
    - start_angle: default: 'all', or a specific angle to plot
    - plot_type: default: 'line', or 'radial'
    - angle_mode: default: 'normal', or 'delta'
    - offset: default: 0, or a value to add to the cue offset time to get the time to get the heading angle at.
    - plot_individual_mice: whether to plot each mouse's data individually
    """
    
    # Define a color map
    viridis = plt.cm.get_cmap('viridis')
    predefined_colors = {
        'unlimited': viridis(0.0),  
        '1000ms': viridis(0.1),    
        '750ms': viridis(0.2),      
        '500ms': viridis(0.4),
        '300ms': viridis(0.5),      
        '100ms': viridis(0.6),
        '50ms': viridis(0.7),
        '25ms': viridis(0.8),
        '5ms': viridis(1.0)
    }

    def get_trials(session_list):
        trials = {}
        total_trials = []
        for session in session_list:
            mouse = session.session_dict['mouse_id']
            if mouse =='wtjx261-2b' or mouse == 'wtjx261-2a' or mouse =='wtjx300-6a':
                continue
            if mouse not in trials:
                trials[mouse] = {'trials': []}
            if cue_mode == 'both':
                for trial in session.trials:
                    trial['session_object'] = session
                    trials[mouse]['trials'].append(trial)
                    total_trials.append(trial)
            elif cue_mode == 'visual':
                for trial in session.trials:
                    if 'audio' not in trial['correct_port']:
                        trial['session_object'] = session
                        trials[mouse]['trials'].append(trial)
                        total_trials.append(trial)
            elif cue_mode == 'audio':
                for trial in session.trials:
                    if 'audio' in trial['correct_port']:
                        trial['session_object'] = session
                        trials[mouse]['trials'].append(trial)
                        total_trials.append(trial)
        return total_trials, trials

    data_sets = {}
    for session_list, cue_time in zip(sessions, cue_times):
        total_trials, trials = get_trials(session_list)
        if cue_time not in data_sets:
            data_sets[cue_time] = {'total_trials': [], 'trials': defaultdict(list)}

        data_sets[cue_time]['total_trials'].extend(total_trials)
        for mouse, trial_list in trials.items():
            data_sets[cue_time]['trials'][mouse].extend(trial_list['trials'])

    for cue_time, data in data_sets.items():
        data_sets[cue_time]['trials'] = {mouse: {'trials': trial_list} for mouse, trial_list in data['trials'].items()}

    # Sort trials into successful and unsuccessful trials:
    for cue_time in data_sets:
        trials = data_sets[cue_time]['trials']
        for mouse in trials:
            successful_trials = []
            unsuccessful_trials = []
            timeouts = []
            for trial in trials[mouse]['trials']:
                if trial["next_sensor"] != {}:
                    if int(trial["correct_port"][-1]) == int(trial["next_sensor"]["sensor_touched"][-1]):
                        successful_trials.append(trial)
                    else:
                        unsuccessful_trials.append(trial)
                else:
                    timeouts.append(trial)

            data_sets[cue_time]['trials'][mouse]['successful_trials'] = successful_trials
            data_sets[cue_time]['trials'][mouse]['unsuccessful_trials'] = unsuccessful_trials
            data_sets[cue_time]['trials'][mouse]['timeouts'] = timeouts

    def get_data(trials, mouse_id):
        percentages = []
        for trial in trials:
            session = trial['session_object']
            rig_id = session.rig_id
            correct_port = int(trial['correct_port'][-1]) - 1
            dlc_data = trial.get('DLC_data')
            if len(trial['video_frames']) > 0:
                dlc_data = trial.get('DLC_data')
                timestamps = dlc_data['timestamps']
                cue_offset_time = trial['cue_end'] + offset
                start_angle = trial['turn_data']['cue_presentation_angle']

                mouse_start_bearing = trial['turn_data']['bearing']

                # get timestamps from dlc data:
                index = np.searchsorted(timestamps, cue_offset_time, side='left') - 1

                cue_offset_coords = dlc_data.iloc[index]

                # to get mouse heading, take the ear coords, find angle between that and the nose coords, and then add 90 degrees to that angle.
                left_ear_coords = (cue_offset_coords["left_ear"]["x"], cue_offset_coords["left_ear"]["y"])

                right_ear_coords = (cue_offset_coords["right_ear"]["x"], cue_offset_coords["right_ear"]["y"])

                vector_x = right_ear_coords[0] - left_ear_coords[0]
                vector_y = right_ear_coords[1] - left_ear_coords[1]

                # Calculate the angle relative to the positive x-axis
                theta_rad = math.atan2(-vector_y, vector_x)
                theta_deg = math.degrees(theta_rad)
                theta_deg = (theta_deg + 90) % 360

                # Calculating the midpoint
                midpoint_x = (left_ear_coords[0] + right_ear_coords[0]) / 2
                midpoint_y = (left_ear_coords[1] + right_ear_coords[1]) / 2

                # Midpoint coordinates
                midpoint = (midpoint_x, midpoint_y)
                
                theta_rad = math.radians(theta_deg)
                eyes_offset = 40
                # Calculate the directional offsets using cosine and sine
                offset_x = eyes_offset * math.cos(theta_rad)  # Offset along x based on heading
                offset_y = eyes_offset * math.sin(theta_rad)  # Offset along y based on heading

                # New midpoint coordinates after applying the offset
                new_midpoint_x = midpoint_x + offset_x
                new_midpoint_y = midpoint_y - offset_y  # Subtract because y-coordinates increase downwards in image coordinates

                # New midpoint
                midpoint = (new_midpoint_x, new_midpoint_y)

                # -------- GET CUE PRESENTATION ANGLE FROM MOUSE HEADING: ------------------------

                port_coordinates = session.port_coordinates
                cue_onset_relative_angles = session.relative_angles

                cue_offset_relative_angles = []
                # Convert mouse heading to radians for calculation
                mouse_heading_rad = np.deg2rad(theta_deg)

                for port_x, port_y in port_coordinates:
                    # Calculate vector from midpoint to the port
                    vector_x = port_x - midpoint[0]
                    vector_y = port_y - midpoint[1]

                    # Calculate the angle from the x-axis to this vector
                    port_angle_rad = math.atan2(-vector_y, vector_x)

                    # Calculate the relative angle
                    relative_angle_rad = port_angle_rad - mouse_heading_rad

                    # Convert relative angle to degrees and make sure it is within [0, 360)
                    relative_angle_deg = math.degrees(relative_angle_rad) % 360

                    # Append calculated relative angle to list
                    cue_offset_relative_angles.append(relative_angle_deg)

                correct_port = trial["correct_port"]
                if correct_port == "audio-1":
                    correct_port = 1
                port = int(correct_port) - 1
                cue_angle = cue_offset_relative_angles[port] % 360

                if cue_angle > 180:
                    cue_angle -= 360
                elif cue_angle <= -180:
                    cue_angle += 360

                end_angle = cue_angle
                delta_angle = start_angle - end_angle 

                # if delta_angle > 180:
                #     delta_angle -= 360
                # elif delta_angle <= -180:
                #     delta_angle += 360

                percentage_turn = delta_angle / start_angle
                percentages.append(percentage_turn)

        average_percentage = np.mean(percentages)
        sem = np.std(percentages) / np.sqrt(len(percentages))
        sd = np.std(percentages)

        return average_percentage * 100

    success_data = {}
    unsuccessful_data = {}

    for cue_time in data_sets:
        if cue_time not in success_data:
            success_data[cue_time] = {'data': {}, 'sem': {}, 'sd': {}}
            unsuccessful_data[cue_time] = {'data': {}, 'sem': {}, 'sd': {}}

        trials = data_sets[cue_time]['trials']
        for mouse in trials:
            successful_trials = trials[mouse]['successful_trials']
            unsuccessful_trials = trials[mouse]['unsuccessful_trials']

            data = get_data(successful_trials, mouse)
            if mouse not in success_data[cue_time]['data']:
                success_data[cue_time]['data'][mouse] = []
            success_data[cue_time]['data'][mouse].append(data)

            data = get_data(unsuccessful_trials, mouse)
            if mouse not in unsuccessful_data[cue_time]['data']:
                unsuccessful_data[cue_time]['data'][mouse] = []
            unsuccessful_data[cue_time]['data'][mouse].append(data)
            unsuccessful_data[cue_time]['data'][mouse] = np.mean(unsuccessful_data[cue_time]['data'][mouse])

    for cue_time in success_data:
        data = []
        for mouse in success_data[cue_time]['data']:
            data.append(success_data[cue_time]['data'][mouse])
        success_data[cue_time]['array'] = np.array(data)
        success_data[cue_time]['mean'] = np.mean(data)
        success_data[cue_time]['sem'] = np.std(data) / np.sqrt(len(data))
        success_data[cue_time]['sd'] = np.std(data)

        data = []
        for mouse in unsuccessful_data[cue_time]['data']:
            data.append(unsuccessful_data[cue_time]['data'][mouse])
        unsuccessful_data[cue_time]['array'] = np.array(data)
        unsuccessful_data[cue_time]['mean'] = np.mean(data)
        unsuccessful_data[cue_time]['sem'] = np.std(data) / np.sqrt(len(data))
        unsuccessful_data[cue_time]['sd'] = np.std(data)

    # Plotting the data:
    bin_titles = [cue_time for cue_time in predefined_colors.keys() if cue_time in success_data]
    averages = [success_data[title]['mean'] for title in bin_titles]
    sems = [success_data[title]['sem'] for title in bin_titles]

    fig, ax = plt.subplots(figsize=(10, 6))
    x = np.arange(len(bin_titles))  # X-axis positions (one for each cue time)

    if plot_individual_mice:
        # Step 1: Build a dictionary with mouse data for each cue time
        mouse_data_dict = {}

        for cue_time in success_data:
            for mouse in success_data[cue_time]['data']:
                if mouse not in mouse_data_dict:
                    mouse_data_dict[mouse] = [np.nan] * len(bin_titles)  # Initialize with NaN values for each cue time

                for idx, title in enumerate(bin_titles):
                    # Check if the mouse has data for the specific cue_time and if the value is not already filled
                    if mouse in success_data[title]['data'] and success_data[title]['data'][mouse] and np.isnan(mouse_data_dict[mouse][idx]):
                        # Extract the value from the list and assign it to the correct position
                        mouse_data_dict[mouse][idx] = success_data[title]['data'][mouse][0]

        # Step 2: Plot the data from the dictionary
        for mouse, mouse_data in mouse_data_dict.items():
            ax.plot(x, mouse_data, label=f'Mouse {mouse}', linestyle='--', marker='o')

        # Optionally, add a legend to identify each mouse
        ax.legend(loc='upper right')

    # Plot the averages as a solid line
    ax.plot(x, averages, color=(0, 0.68, 0.94), marker='o', linestyle='-', lw=2)

    # Shading the area to represent SEM
    ax.fill_between(x, 
                    np.array(averages) - np.array(sems),  # Lower bound (mean - SEM)
                    np.array(averages) + np.array(sems),  # Upper bound (mean + SEM)
                    color=lighten_color((0, 0.68, 0.94)), alpha=0.2)

    # Customizing the plot
    ax.set_xticks(x)
    ax.set_xticklabels(bin_titles, rotation=0, ha="right", fontsize=12)
    ax.set_xlabel('Cue presentation duration (ms)', fontsize=14)
    ax.set_ylabel('% of turn completed at cue offset', fontsize=14)
    ax.set_title(title, fontsize=16)
    ax.grid(True, linestyle='--', alpha=0.6)

    plt.tight_layout()
    plt.show()
>>>>>>> 27551210
<|MERGE_RESOLUTION|>--- conflicted
+++ resolved
@@ -1,8 +1,11 @@
-<<<<<<< HEAD
 import matplotlib.pyplot as plt
 import numpy as np
 import math
 from collections import defaultdict
+
+# Function to lighten a color for shaded regions
+def lighten_color(color, factor=0.5):
+    return tuple(min(1, c + (1 - c) * factor) for c in color)
 
 def mouse_heading_cue_offset(sessions,
                              cue_times, 
@@ -42,265 +45,6 @@
         total_trials = []
         for session in session_list:
             mouse = session.session_dict['mouse_id']
-            if mouse =='wtjx261-2b' or mouse == 'wtjx261-2a':
-                continue
-            if mouse not in trials:
-                trials[mouse] = {'trials': []}
-            if cue_mode == 'both':
-                for trial in session.trials:
-                    trial['session_object'] = session
-                    trials[mouse]['trials'].append(trial)
-                    total_trials.append(trial)
-            elif cue_mode == 'visual':
-                for trial in session.trials:
-                    if 'audio' not in trial['correct_port']:
-                        trial['session_object'] = session
-                        trials[mouse]['trials'].append(trial)
-                        total_trials.append(trial)
-            elif cue_mode == 'audio':
-                for trial in session.trials:
-                    if 'audio' in trial['correct_port']:
-                        trial['session_object'] = session
-                        trials[mouse]['trials'].append(trial)
-                        total_trials.append(trial)
-        return total_trials, trials
-
-    data_sets = {}
-    for session_list, cue_time in zip(sessions, cue_times):
-        total_trials, trials = get_trials(session_list)
-        if cue_time not in data_sets:
-            data_sets[cue_time] = {'total_trials': [], 'trials': defaultdict(list)}
-
-        data_sets[cue_time]['total_trials'].extend(total_trials)
-        for mouse, trial_list in trials.items():
-            data_sets[cue_time]['trials'][mouse].extend(trial_list['trials'])
-
-    for cue_time, data in data_sets.items():
-        data_sets[cue_time]['trials'] = {mouse: {'trials': trial_list} for mouse, trial_list in data['trials'].items()}
-
-    # Sort trials into successful and unsuccessful trials:
-    for cue_time in data_sets:
-        trials = data_sets[cue_time]['trials']
-        for mouse in trials:
-            successful_trials = []
-            unsuccessful_trials = []
-            timeouts = []
-            for trial in trials[mouse]['trials']:
-                if trial["next_sensor"] != {}:
-                    if int(trial["correct_port"][-1]) == int(trial["next_sensor"]["sensor_touched"][-1]):
-                        successful_trials.append(trial)
-                    else:
-                        unsuccessful_trials.append(trial)
-                else:
-                    timeouts.append(trial)
-
-            data_sets[cue_time]['trials'][mouse]['successful_trials'] = successful_trials
-            data_sets[cue_time]['trials'][mouse]['unsuccessful_trials'] = unsuccessful_trials
-            data_sets[cue_time]['trials'][mouse]['timeouts'] = timeouts
-
-    def get_data(trials, mouse_id):
-        percentages = []
-        for trial in trials:
-            session = trial['session_object']
-            dlc_data = trial.get('DLC_data')
-            if len(trial['video_frames']) > 0:
-                cue_offset_time = trial['cue_end'] + offset
-                start_angle = trial['turn_data']['cue_presentation_angle']
-
-                mouse_start_bearing = trial['turn_data']['bearing']
-
-                timestamps = dlc_data['timestamps']
-                index = np.searchsorted(timestamps, cue_offset_time, side='left') - 1
-                cue_offset_coords = dlc_data.iloc[index]
-
-                left_ear_coords = (cue_offset_coords["left_ear"]["x"], cue_offset_coords["left_ear"]["y"])
-                right_ear_coords = (cue_offset_coords["right_ear"]["x"], cue_offset_coords["right_ear"]["y"])
-
-                vector_x = right_ear_coords[0] - left_ear_coords[0]
-                vector_y = right_ear_coords[1] - left_ear_coords[1]
-
-                theta_rad = math.atan2(-vector_y, vector_x)
-                theta_deg = (math.degrees(theta_rad) + 90) % 360
-
-                midpoint_x = (left_ear_coords[0] + right_ear_coords[0]) / 2
-                midpoint_y = (left_ear_coords[1] + right_ear_coords[1]) / 2
-
-                port_coordinates = session.port_coordinates
-                cue_offset_relative_angles = []
-                mouse_heading_rad = np.deg2rad(theta_deg)
-
-                for port_x, port_y in port_coordinates:
-                    vector_x = port_x - midpoint_x
-                    vector_y = port_y - midpoint_y
-                    port_angle_rad = math.atan2(-vector_y, vector_x)
-                    relative_angle_deg = math.degrees(port_angle_rad - mouse_heading_rad) % 360
-                    cue_offset_relative_angles.append(relative_angle_deg)
-
-                correct_port = trial["correct_port"]
-                if correct_port == "audio-1":
-                    correct_port = 1
-                port = int(correct_port) - 1
-                cue_angle = cue_offset_relative_angles[port] % 360
-                if cue_angle > 180:
-                    cue_angle -= 360
-                elif cue_angle <= -180:
-                    cue_angle += 360
-
-                end_angle = cue_angle
-                delta_angle = start_angle - end_angle % 360
-
-                if delta_angle > 180:
-                    delta_angle -= 360
-                elif delta_angle <= -180:
-                    delta_angle += 360
-
-                percentage_turn = delta_angle / start_angle
-                percentages.append(percentage_turn)
-
-        average_percentage = np.mean(percentages)
-        sem = np.std(percentages) / np.sqrt(len(percentages))
-        sd = np.std(percentages)
-
-        return average_percentage
-
-    success_data = {}
-    unsuccessful_data = {}
-
-    for cue_time in data_sets:
-        if cue_time not in success_data:
-            success_data[cue_time] = {'data': {}, 'sem': {}, 'sd': {}}
-            unsuccessful_data[cue_time] = {'data': {}, 'sem': {}, 'sd': {}}
-
-        trials = data_sets[cue_time]['trials']
-        for mouse in trials:
-            successful_trials = trials[mouse]['successful_trials']
-            unsuccessful_trials = trials[mouse]['unsuccessful_trials']
-
-            data = get_data(successful_trials, mouse)
-            if mouse not in success_data[cue_time]['data']:
-                success_data[cue_time]['data'][mouse] = []
-            success_data[cue_time]['data'][mouse].append(data)
-
-            data = get_data(unsuccessful_trials, mouse)
-            if mouse not in unsuccessful_data[cue_time]['data']:
-                unsuccessful_data[cue_time]['data'][mouse] = []
-            unsuccessful_data[cue_time]['data'][mouse].append(data)
-            unsuccessful_data[cue_time]['data'][mouse] = np.mean(unsuccessful_data[cue_time]['data'][mouse])
-
-    for cue_time in success_data:
-        data = []
-        for mouse in success_data[cue_time]['data']:
-            data.append(success_data[cue_time]['data'][mouse])
-        success_data[cue_time]['array'] = np.array(data)
-        success_data[cue_time]['mean'] = np.mean(data)
-        success_data[cue_time]['sem'] = np.std(data) / np.sqrt(len(data))
-        success_data[cue_time]['sd'] = np.std(data)
-
-        data = []
-        for mouse in unsuccessful_data[cue_time]['data']:
-            data.append(unsuccessful_data[cue_time]['data'][mouse])
-        unsuccessful_data[cue_time]['array'] = np.array(data)
-        unsuccessful_data[cue_time]['mean'] = np.mean(data)
-        unsuccessful_data[cue_time]['sem'] = np.std(data) / np.sqrt(len(data))
-        unsuccessful_data[cue_time]['sd'] = np.std(data)
-
-    # Plotting the data:
-    bin_titles = [cue_time for cue_time in predefined_colors.keys() if cue_time in success_data]
-    averages = [success_data[title]['mean'] for title in bin_titles]
-    sems = [success_data[title]['sem'] for title in bin_titles]
-
-    fig, ax = plt.subplots(figsize=(10, 6))
-    x = np.arange(len(bin_titles))  # X-axis positions (one for each cue time)
-
-    if plot_individual_mice:
-        # Step 1: Build a dictionary with mouse data for each cue time
-        mouse_data_dict = {}
-
-        for cue_time in success_data:
-            for mouse in success_data[cue_time]['data']:
-                if mouse not in mouse_data_dict:
-                    mouse_data_dict[mouse] = [np.nan] * len(bin_titles)  # Initialize with NaN values for each cue time
-
-                for idx, title in enumerate(bin_titles):
-                    # Check if the mouse has data for the specific cue_time and if the value is not already filled
-                    if mouse in success_data[title]['data'] and success_data[title]['data'][mouse] and np.isnan(mouse_data_dict[mouse][idx]):
-                        # Extract the value from the list and assign it to the correct position
-                        mouse_data_dict[mouse][idx] = success_data[title]['data'][mouse][0]
-
-        # Step 2: Plot the data from the dictionary
-        for mouse, mouse_data in mouse_data_dict.items():
-            ax.plot(x, mouse_data, label=f'Mouse {mouse}', linestyle='--', marker='o')
-
-        # Optionally, add a legend to identify each mouse
-        ax.legend(loc='upper right')
-
-    # Plot the averages as a solid line
-    ax.plot(x, averages, color='b', marker='o', linestyle='-', lw=2)
-
-    # Shading the area to represent SEM
-    ax.fill_between(x, 
-                    np.array(averages) - np.array(sems),  # Lower bound (mean - SEM)
-                    np.array(averages) + np.array(sems),  # Upper bound (mean + SEM)
-                    color='b', alpha=0.2)
-
-    # Customizing the plot
-    ax.set_xticks(x)
-    ax.set_xticklabels(bin_titles, rotation=45, ha="right")
-    ax.set_xlabel('Cue presentation duration (ms)', fontsize=14)
-    ax.set_ylabel('% of turn completed at cue offset', fontsize=14)
-    ax.set_title(title, fontsize=16)
-    ax.grid(True, linestyle='--', alpha=0.6)
-
-    plt.tight_layout()
-    plt.show()
-=======
-import matplotlib.pyplot as plt
-import numpy as np
-import math
-from collections import defaultdict
-
-# Function to lighten a color for shaded regions
-def lighten_color(color, factor=0.5):
-    return tuple(min(1, c + (1 - c) * factor) for c in color)
-
-def mouse_heading_cue_offset(sessions,
-                             cue_times, 
-                             title='title', 
-                             start_angle='all',
-                             angle_mode='normal',
-                             offset=0,
-                             cue_mode='both',
-                             plot_individual_mice=False):
-    """
-    ### Inputs:
-    - sessions: list of session objects
-    - title: title of the plot
-    - start_angle: default: 'all', or a specific angle to plot
-    - plot_type: default: 'line', or 'radial'
-    - angle_mode: default: 'normal', or 'delta'
-    - offset: default: 0, or a value to add to the cue offset time to get the time to get the heading angle at.
-    - plot_individual_mice: whether to plot each mouse's data individually
-    """
-    
-    # Define a color map
-    viridis = plt.cm.get_cmap('viridis')
-    predefined_colors = {
-        'unlimited': viridis(0.0),  
-        '1000ms': viridis(0.1),    
-        '750ms': viridis(0.2),      
-        '500ms': viridis(0.4),
-        '300ms': viridis(0.5),      
-        '100ms': viridis(0.6),
-        '50ms': viridis(0.7),
-        '25ms': viridis(0.8),
-        '5ms': viridis(1.0)
-    }
-
-    def get_trials(session_list):
-        trials = {}
-        total_trials = []
-        for session in session_list:
-            mouse = session.session_dict['mouse_id']
             if mouse =='wtjx261-2b' or mouse == 'wtjx261-2a' or mouse =='wtjx300-6a':
                 continue
             if mouse not in trials:
@@ -553,5 +297,4 @@
     ax.grid(True, linestyle='--', alpha=0.6)
 
     plt.tight_layout()
-    plt.show()
->>>>>>> 27551210
+    plt.show()