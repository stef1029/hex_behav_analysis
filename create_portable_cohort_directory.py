--- conflicted
+++ resolved
@@ -72,11 +72,8 @@
     # # process_and_rsync_files(source_directory, destination_directory, cohort)
 
     # # Set your source and destination directories here
-<<<<<<< HEAD
-=======
     source_directory = Path(r'/cephfs2/srogers/Behaviour code/2409_September_cohort/DATA_ArduinoDAQ')
     destination_directory = Path(r'/cephfs2/srogers/Behaviour code/Portable_data/September_portable_AD')
->>>>>>> cca7fd29
     source_directory = Path(r'/cephfs2/dwelch/Behaviour/November_cohort')
     destination_directory = Path(r'/cephfs2/srogers/Behaviour code/Portable_data/Dan_december_cohort')
 
