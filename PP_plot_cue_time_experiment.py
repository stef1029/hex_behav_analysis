<<<<<<< HEAD
from matplotlib import pyplot as plt
from Session_nwb import Session
from pathlib import Path
from Cohort_folder import Cohort_folder
import json
import numpy as np
from collections import defaultdict



def plot_performance_by_angle(sessions, 
                              cue_times,
                              title='title', 
                              bin_mode='manual', 
                              num_bins=12, 
                              trials_per_bin=10, 
                              plot_mode='radial', 
                              cue_mode='both',
                              error_bars='SEM',
                              x_label_gap = 30):
    """
    This function takes a list of lists of sessions and plots the performance by angle of all trials in the sessions given.
    ### Inputs: 
    - sessions: list of session objects (Session class already loaded)
    - cue_times: list of cue time labels corresponding to each session list
    - title: title of the plot
    - bin_mode: 'manual' (->set num_bins), 'rice', 'tpb' (trials per bin ->set tpb value) -  to choose the method of binning
    - num_bins: number of bins to divide the angles into
    - trials_per_bin: number of trials per bin for tbp bin mode.
    - plot_mode: 'radial' or 'bar' to choose the type of plot
    - cue_mode: 'both', 'visual' or 'audio' to choose the type of cue to plot
    """
    # Define a color map
    viridis = plt.cm.get_cmap('viridis')
    # predefined_colors = {
    #     'Unlimited': viridis(0.0),
    #     '1000ms': viridis(0.25),
    #     '500ms': viridis(0.5),
    #     '300ms': viridis(0.75),
    #     '100ms': viridis(1.0)
    # }

    predefined_colors = {
        'unlimited': viridis(0.0),  
        '1000ms': viridis(0.1),    
        '750ms': viridis(0.2),   
        '500ms': viridis(0.4),
        '300ms': viridis(0.5),     
        '100ms': viridis(0.6),
        '50ms': viridis(0.7),
        '25ms': viridis(0.8),
        '5ms': viridis(1.0)
    }


    # Calculate performance for each bin
    def calc_performance(bins):
        # returns a list of the average performance for each bin:
        return [sum(bins[key]) / len(bins[key]) if bins[key] else 0 for key in sorted(bins)]
    
    def get_trials(session_list):

        trials = {}
        total_trials = []
        
        for session in session_list:
            mouse = session.session_dict['mouse_id']
            if mouse not in trials:
                trials[mouse] = {'trials': []}
            if cue_mode == 'both':
                trials[mouse]['trials'] += session.trials
                total_trials += session.trials
            elif cue_mode == 'visual':
                for trial in session.trials:
                    if 'audio' not in trial['correct_port']:
                        trials[mouse]['trials'].append(trial)
                        total_trials.append(trial)
            elif cue_mode == 'audio':
                for trial in session.trials:
                    if 'audio' in trial['correct_port']:
                        trials[mouse]['trials'].append(trial)
                        total_trials.append(trial)
        
        return total_trials, trials

    # cue_times = ['Unlimited', '1000ms', '500ms', '300ms', '100ms']


    # Datasets is a dictionary with cue times, and in each cue time is the mice that were used. 
    # In each mouse is the trials. 
    # Later I also add performance data to each mouse. 
    data_sets = {}

    for session_list, cue_time in zip(sessions, cue_times):
        total_trials, trials = get_trials(session_list) # trials is a dict with mouse sorted trials
                                                        # total is all trials in a cue group
        if cue_time not in data_sets:
            data_sets[cue_time] = {'total_trials': [], 'trials': defaultdict(list)}
            # print(f"adding {cue_time}")

        # print(f"Num trials in {cue_time} = {len(total_trials)}")
        data_sets[cue_time]['total_trials'].extend(total_trials)

        # Merging dictionaries in trials
        for mouse, trial_list in trials.items():
            # print(trial_lis/t.keys())
            data_sets[cue_time]['trials'][mouse].extend(trial_list['trials'])

    # After the loop, you can flatten `total_trials` and handle merging if necessary
    for cue_time, data in data_sets.items():
        # Flattening `total_trials` into a single list
        # data_sets[cue_time]['total_trials'] = [trial for sublist in data['total_trials'] for trial in sublist]
        data_sets[cue_time]['trials'] = {mouse: {'trials': trial_list} for mouse, trial_list in data['trials'].items()}

    # for key in data_sets.keys():
    #     print(key)


    for cue_time in data_sets:
        # print(cue_time)
        # trials is a dict of mouse names and the trials that I'm interested in (all, visual or audio).
        trials = data_sets[cue_time]['trials']
        # bin the trials into 30 degree bins, ranging from 180 to -180
        # get total n trials across all mice:
        n = len(data_sets[cue_time]['total_trials'])

        # determine num bins and then bin size:
        if bin_mode == 'manual':
            num_bins = num_bins
        elif bin_mode == 'rice':
            num_bins = 2 * n ** (1/3)
        elif bin_mode == 'tpb':
            num_bins = n / trials_per_bin
        else:
            raise ValueError('bin_mode must be "manual", "rice" or "tpb"')
        
        # based on the range of angles in use, find the bin size baseed on num of bins:
        if plot_mode == 'radial_abs':
            angle_range = 180
        else:
            angle_range = 360
        bin_size = round(angle_range / num_bins)

        bin_titles = []
        performance = []
        
        # if using the split bar charts, left and right turns are split from each other and so two different plots are created:
        if plot_mode == 'bar_split' or plot_mode == 'bar_split_overlay':
            
            # for each mouse find the data set and then average later so I can find the SEM:
            for mouse in trials:
                angle_range = angle_range / 2
                left_bins = {i: [] for i in range(0, angle_range, bin_size)}
                right_bins = {i: [] for i in range(0, angle_range, bin_size)}

                # Bin trials based on turn direction and angle:
                # for each trial, get the cue_presentation_angle and use that to put the trial in the correct bin:
                for trial in trials[mouse]:
                    if trial["turn_data"] is not None:
                        # get angle:
                        angle = trial["turn_data"]["cue_presentation_angle"]
                        # check that there was a sensor touch:
                        if trial["next_sensor"] != {}:
                            # calculate if the mouse touched the right port:
                            correct = int(trial["correct_port"][-1]) == int(trial["next_sensor"]["sensor_touched"][-1])
                        else:
                            # if the mouse didn't touch a sensor then it was an error:
                            correct = 0
                            
                        if angle < 0:  # Left turn
                            bin_index = abs(angle) // bin_size * bin_size
                            left_bins[bin_index].append(correct)
                        elif angle > 0:  # Right turn
                            bin_index = angle // bin_size * bin_size
                            right_bins[bin_index].append(correct)

                # make lists of performance values for each bin:
                trials[mouse]['left_performance'] = calc_performance(left_bins)
                trials[mouse]['right_performance'] = calc_performance(right_bins)
                bin_titles = [f"{int(key) + (bin_size / 2)}" for key in sorted(left_bins)] 

            # calculate statistics for each plot:
            left_performance_data = np.array([trials[mouse]['left_performance'] for mouse in trials])
            left_performance = np.mean(left_performance_data, axis=0)
            left_performance_sd = np.std(left_performance_data, axis=0)
            n = len(left_performance_data)
            left_performance_sem = left_performance_sd / np.sqrt(n)

            right_performance_data = np.array([trials[mouse]['right_performance'] for mouse in trials])
            right_performance = np.mean(right_performance_data, axis=0)
            right_performance_sd = np.std(right_performance_data, axis=0)
            n = len(left_performance_data)
            right_performance_sem = right_performance_sd / np.sqrt(n)

            # save that data to the data_sets dict for later use:
            data_sets[cue_time]['left_performance'] = left_performance
            data_sets[cue_time]['left_performance_sem'] = left_performance_sem
            data_sets[cue_time]['left_performance_sd'] = left_performance_sd
            data_sets[cue_time]['right_performance'] = right_performance
            data_sets[cue_time]['right_performance_sem'] = right_performance_sem
            data_sets[cue_time]['right_performance_sd'] = right_performance_sd
            data_sets[cue_time]['bin_titles'] = bin_titles

        elif plot_mode == 'radial_abs':
            
            for mouse in trials:
                bins = {i: [] for i in range(0, 180, bin_size)}

                for trial in trials[mouse]:
                    if trial["turn_data"] != None:
                        angle = abs(trial["turn_data"]["cue_presentation_angle"])
                        for bin in bins:
                            if angle < bin + bin_size and angle >= bin:
                                if trial["next_sensor"] != {}:
                                    if int(trial["correct_port"][-1]) == int(trial["next_sensor"]["sensor_touched"][-1]):
                                        bins[bin].append(1)
                                    else:
                                        bins[bin].append(0)
                                else:
                                    bins[bin].append(0)

                trials[mouse]['performance'] = calc_performance(bins)
                bin_titles = [f"{int(key) + (bin_size / 2)}" for key in sorted(bins)]

            performance_data = np.array([trials[mouse]['performance'] for mouse in trials])
            performance = np.mean(performance_data, axis=0)
            performance_sd = np.std(performance_data, axis=0)
            n = len(performance_data)
            performance_sem = performance_sd / np.sqrt(n)

            data_sets[cue_time]['performance'] = performance
            data_sets[cue_time]['performance_sem'] = performance_sem
            data_sets[cue_time]['performance_sd'] = performance_sd
            data_sets[cue_time]['bin_titles'] = bin_titles

        else:
            # if the plots are for the full range of angles then find performance for the full range:
            for mouse in trials:
                # print(trials[mouse].keys())
                bins = {i: [] for i in range(-180, 180, bin_size)}

                for trial in trials[mouse]['trials']:
                    if trial["turn_data"] != None:
                        angle = trial["turn_data"]["cue_presentation_angle"]
                        for bin in bins:
                            if angle < bin + bin_size and angle >= bin:
                                if trial["next_sensor"] != {}:
                                    if int(trial["correct_port"][-1]) == int(trial["next_sensor"]["sensor_touched"][-1]):
                                        bins[bin].append(1)
                                    else:
                                        bins[bin].append(0)
                                else:
                                    bins[bin].append(0)

                trials[mouse]['performance'] = calc_performance(bins)
                bin_titles = [f"{int(key) + (bin_size / 2)}" for key in sorted(bins)]

            performance_data = np.array([trials[mouse]['performance'] for mouse in trials])
            performance = np.mean(performance_data, axis=0)
            performance_sd = np.std(performance_data, axis=0)
            n = len(performance_data)
            performance_sem = performance_sd / np.sqrt(n)

            data_sets[cue_time]['performance'] = performance
            data_sets[cue_time]['performance_sem'] = performance_sem
            data_sets[cue_time]['performance_sd'] = performance_sd
            data_sets[cue_time]['bin_titles'] = bin_titles

    def plot_performance(bin_titles, performance, errors, title, color_map='viridis'):
        plt.figure(figsize=(10, 6))
        plt.style.use('ggplot')

        # Use the color map for the line color
        colors = plt.cm.get_cmap(color_map, len(bin_titles))

        # Convert bin titles to numeric if they are not already, for plotting
        bin_numeric = np.array(bin_titles, dtype=float)

        # Create a line plot with error bars
        plt.errorbar(bin_numeric, performance, yerr=errors, fmt='o-', color='royalblue', ecolor='lightsteelblue', elinewidth=3, capsize=0, linestyle='-', linewidth=2)
        plt.text(0, 0, '±SEM', transform=plt.gca().transAxes, fontsize=12, verticalalignment='top', color='black')
        plt.xlabel('Turn Angle (degrees)', fontsize=14)
        plt.ylabel('Performance', fontsize=14)
        plt.title(title, fontsize=16)

        # Set the x-ticks to correspond to bin_titles
        plt.xticks(bin_numeric, bin_titles, rotation=45)
        plt.xlim(0, 180)
        plt.ylim(0, 1)

        plt.grid(axis='y', linestyle='--', linewidth=0.7, alpha=0.7)
        plt.tight_layout()
        plt.show()

    def plot_performance_multi(bin_titles, left_performance, left_errors, right_performance, right_errors, left_title, right_title, color_map='viridis'):
        plt.figure(figsize=(10, 6))
        plt.style.use('ggplot')

        # Use the color map for the line color
        colors = plt.cm.get_cmap(color_map, len(bin_titles))

        # Convert bin titles to numeric if they are not already, for plotting
        bin_numeric = np.array(bin_titles, dtype=float)

        # Create a line plot with error bars
        plt.errorbar(bin_numeric, left_performance, yerr=left_errors, fmt='o-', color='royalblue', ecolor='lightsteelblue', elinewidth=3, capsize=0, linestyle='-', linewidth=2, label=left_title)
        plt.errorbar(bin_numeric, right_performance, yerr=right_errors, fmt='o-', color='darkorange', ecolor='moccasin', elinewidth=3, capsize=0, linestyle='-', linewidth=2, label=right_title)
        plt.text(0, -0.1, '±SEM', transform=plt.gca().transAxes, fontsize=12, verticalalignment='top', color='black')
        plt.xlabel('Turn Angle (degrees)', fontsize=14)
        plt.ylabel('Performance', fontsize=14)
        plt.title(title, fontsize=16)

        # Set the x-ticks to correspond to bin_titles
        plt.xticks(bin_numeric, bin_titles, rotation=45)
        plt.xlim(0, 180)
        plt.ylim(0, 1)

        plt.grid(axis='y', linestyle='--', linewidth=0.7, alpha=0.7)
        plt.legend()
        plt.tight_layout()
        plt.show()

    if plot_mode == 'bar_split':
        
        plot_performance(bin_titles, left_performance, left_performance_sem, 'Left Turn Performance')
        plot_performance(bin_titles, right_performance, right_performance_sem, 'Right Turn Performance')

    if plot_mode == 'bar_split_overlay':
        plot_performance_multi(bin_titles, left_performance, left_performance_sem, right_performance, right_performance_sem, 'Left Turn Performance', 'Right Turn Performance')

    # Bar plot:
    if plot_mode == 'bar':

        plot_performance(bin_titles, performance, performance_sem, title)

    # Radial Plot:

    if plot_mode == 'radial' or plot_mode == 'radial_abs':

        # Polar Plot with Adjustments for Consistent Coloring
        plt.figure(figsize=(8, 10))
        ax = plt.subplot(111, polar=True)

        error_fill_color = 'skyblue'  # Shared color for the error fill

        for cue_time in predefined_colors.keys():
            if cue_time not in data_sets:
                continue
            bin_titles = data_sets[cue_time]['bin_titles']
            performance = data_sets[cue_time]['performance']
            performance_sem = data_sets[cue_time]['performance_sem']
            performance_sd = data_sets[cue_time]['performance_sd']
            total_trials = data_sets[cue_time]['total_trials']
            trials = data_sets[cue_time]['trials']

            angles_deg = np.array(bin_titles, dtype=np.float64)  # Original angles, from -180 to 180
            performance_data = np.array(performance)  # Assuming performance data is ready

            adjusted_angles_deg = angles_deg % 360  # Adjust for radial plot
            angles_rad = np.radians(adjusted_angles_deg)  # Convert to radians

            if plot_mode != 'radial_abs':
                angles_rad = np.append(angles_rad, angles_rad[0])
                performance_data = np.append(performance_data, performance_data[0])
                performance_sem = np.append(performance_sem, performance_sem[0])
                performance_sd = np.append(performance_sd, performance_sd[0])

            label = f"{cue_time} - Trials: {len(total_trials)} - Mice: {len(trials)} - Average trials/ bin: {round(len(total_trials)/len(bin_titles))}"

            color = predefined_colors[cue_time]

            ax.plot(angles_rad, performance_data, marker='o', color=color, label=label)  # Use predefined color
            if error_bars == 'SD':
                ax.fill_between(angles_rad, performance_data - performance_sd, performance_data + performance_sd, color=error_fill_color, alpha=0.4)
                ax.text(0.9, 0, '±SD', transform=ax.transAxes, fontsize=12, verticalalignment='top', color='black')
            if error_bars == 'SEM':
                ax.fill_between(angles_rad, performance_data - performance_sem, performance_data + performance_sem, color=error_fill_color, alpha=0.4)
                ax.text(0.9, 0, '±SEM', transform=ax.transAxes, fontsize=12, verticalalignment='top', color='black')

        tick_locs = np.radians(np.arange(-180, 181, x_label_gap)) % (2 * np.pi)
        tick_labels = [f"{int(deg)}" for deg in np.arange(-180, 181, x_label_gap)]

        ax.set_xticks(tick_locs)
        ax.set_xticklabels(tick_labels)
        ax.set_ylim(0, 1)

        ax.set_theta_zero_location('N')
        if plot_mode == 'radial_abs':
            ax.set_theta_direction(-1)
            ax.set_thetamax(180)
            ax.set_thetamin(0)
        else:
            ax.set_theta_direction(1)

        ax.legend(loc='upper center', bbox_to_anchor=(0.5, -0.05), shadow=True, ncol=1, title='Cue Time:')
        ax.set_title(title, va='bottom', fontsize=16)
=======
from matplotlib import pyplot as plt
from Session_nwb import Session
from pathlib import Path
from Cohort_folder import Cohort_folder
import json
import numpy as np
from collections import defaultdict
from datetime import datetime



def plot_performance_by_angle(sessions, 
                              cue_times,
                              title='title', 
                              bin_mode='manual', 
                              num_bins=12, 
                              trials_per_bin=10, 
                              plot_mode='radial', 
                              cue_mode='both',
                              error_bars='SEM',
                              x_label_gap = 30,
                              output_path = None,
                              use_predefined_colors = "yes"):
    """
    This function takes a list of lists of sessions and plots the performance by angle of all trials in the sessions given.
    ### Inputs: 
    - sessions: list of session objects (Session class already loaded)
    - cue_times: list of cue time labels corresponding to each session list
    - title: title of the plot
    - bin_mode: 'manual' (->set num_bins), 'rice', 'tpb' (trials per bin ->set tpb value) -  to choose the method of binning
    - num_bins: number of bins to divide the angles into
    - trials_per_bin: number of trials per bin for tbp bin mode.
    - plot_mode: 'radial' or 'bar' to choose the type of plot
    - cue_mode: 'both', 'visual' or 'audio' to choose the type of cue to plot
    """
    # Define a color map
    viridis = plt.cm.get_cmap('viridis')

    predefined_colors = {'unlimited': viridis(0.0),  
                        '1000ms': viridis(0.1),    
                        '750ms': viridis(0.2),   
                        '500ms': viridis(0.4),
                        '300ms': viridis(0.5),     
                        '100ms': viridis(0.6),
                        '50ms': viridis(0.7),
                        '25ms': viridis(0.8),
                        '5ms': viridis(1.0)}
    
    marco_defined_colors = {
        "100ms": (0, 0.68, 0.94),   # Cyan
        "50ms": (0.93, 0, 0.55),    # Magenta
        "25ms": (1, 0.59, 0),       # Orange
        "5ms": (0.13, 0.13, 0.67)}  # Dark blue

    def get_colors_for_cue_times(cue_times):
        # Separate 'unlimited' from numeric cue times for sorting
        numeric_cue_times = [cue for cue in cue_times if cue != 'unlimited']
        numeric_cue_times.sort(key=lambda x: float(x.replace('ms', '')))

        # Append 'unlimited' to the end if present
        if 'unlimited' in cue_times:
            sorted_cue_times = numeric_cue_times + ['unlimited']
        else:
            sorted_cue_times = numeric_cue_times

        # Auto-generate colors across the viridis spectrum, in reverse order
        color_dict = {cue: viridis(1 - i / (len(sorted_cue_times) - 1)) for i, cue in enumerate(sorted_cue_times)}
        
        return color_dict


    # Calculate performance for each bin
    def calc_performance(bins):
        # returns a list of the average performance for each bin:
        return [sum(bins[key]) / len(bins[key]) if bins[key] else 0 for key in sorted(bins)]
    
    def get_trials(session_list):

        trials = {}
        total_trials = []
        
        for session in session_list:
            mouse = session.session_dict['mouse_id']
            if mouse not in trials:
                trials[mouse] = {'trials': []}
            if cue_mode == 'both':
                trials[mouse]['trials'] += session.trials
                total_trials += session.trials
            elif cue_mode == 'visual':
                for trial in session.trials:
                    if 'audio' not in trial['correct_port']:
                        trials[mouse]['trials'].append(trial)
                        total_trials.append(trial)
            elif cue_mode == 'audio':
                for trial in session.trials:
                    if 'audio' in trial['correct_port']:
                        trials[mouse]['trials'].append(trial)
                        total_trials.append(trial)
        
        return total_trials, trials


    # Datasets is a dictionary with cue times, and in each cue time is the mice that were used. 
    # In each mouse is the trials. 
    # Later I also add performance data to each mouse. 
    data_sets = {}

    for session_list, cue_time in zip(sessions, cue_times):
        total_trials, trials = get_trials(session_list) # trials is a dict with mouse sorted trials
                                                        # total is all trials in a cue group
        if cue_time not in data_sets:
            data_sets[cue_time] = {'total_trials': [], 'trials': defaultdict(list)}
            # print(f"adding {cue_time}")

        # print(f"Num trials in {cue_time} = {len(total_trials)}")
        data_sets[cue_time]['total_trials'].extend(total_trials)

        # Merging dictionaries in trials
        for mouse, trial_list in trials.items():
            # print(trial_lis/t.keys())
            data_sets[cue_time]['trials'][mouse].extend(trial_list['trials'])

    
    # After the loop, you can flatten `total_trials` and handle merging if necessary
    for cue_time, data in data_sets.items():
        # Flattening `total_trials` into a single list
        # data_sets[cue_time]['total_trials'] = [trial for sublist in data['total_trials'] for trial in sublist]
        data_sets[cue_time]['trials'] = {mouse: {'trials': trial_list} for mouse, trial_list in data['trials'].items()}

    cue_times = list(data_sets.keys())

    if use_predefined_colors == "no":
        predefined_colors = get_colors_for_cue_times(cue_times)

    if use_predefined_colors == "Marco":
        predefined_colors = marco_defined_colors



    for cue_time in data_sets:
        # print(cue_time)
        # trials is a dict of mouse names and the trials that I'm interested in (all, visual or audio).
        trials = data_sets[cue_time]['trials']
        # bin the trials into 30 degree bins, ranging from 180 to -180
        # get total n trials across all mice:
        n = len(data_sets[cue_time]['total_trials'])

        # determine num bins and then bin size:
        if bin_mode == 'manual':
            num_bins = num_bins
        elif bin_mode == 'rice':
            num_bins = 2 * n ** (1/3)
        elif bin_mode == 'tpb':
            num_bins = n / trials_per_bin
        else:
            raise ValueError('bin_mode must be "manual", "rice" or "tpb"')
        
        # based on the range of angles in use, find the bin size baseed on num of bins:
        if plot_mode == 'linear_comparison' \
            or plot_mode == 'bar_split' \
                or plot_mode == 'bar_split_overlay' \
                    or plot_mode == 'radial_abs':
            limits = (0, 180)
            num_bins = 10
        else:
            limits = (-180, 180)
        bin_size = round((limits[1] - limits[0]) / num_bins)

        bin_titles = []
        performance = []
    
        # if the plots are for the full range of angles then find performance for the full range:
        for mouse in trials:
            # print(trials[mouse].keys())
            bins = {i: [] for i in range(limits[0], limits[1], bin_size)}
            for trial in trials[mouse]['trials']:
                if trial["turn_data"] != None:
                    if plot_mode == 'radial_abs' or plot_mode == 'linear_comparison':
                        angle = abs(trial["turn_data"]["cue_presentation_angle"])
                    else:
                        angle = trial["turn_data"]["cue_presentation_angle"]
                    for bin in bins:
                        if angle < bin + bin_size and angle >= bin:
                            if trial["next_sensor"] != {}:
                                if int(trial["correct_port"][-1]) == int(trial["next_sensor"]["sensor_touched"][-1]):
                                    bins[bin].append(1)
                                else:
                                    bins[bin].append(0)
                            else:
                                bins[bin].append(0)

            trials[mouse]['performance'] = calc_performance(bins)
            bin_titles = [f"{int(key) + (bin_size / 2)}" for key in sorted(bins)]

        performance_data = np.array([trials[mouse]['performance'] for mouse in trials])
        performance = np.mean(performance_data, axis=0)
        performance_sd = np.std(performance_data, axis=0)
        n = len(performance_data)
        performance_sem = performance_sd / np.sqrt(n)

        data_sets[cue_time]['performance'] = performance
        data_sets[cue_time]['performance_sem'] = performance_sem
        data_sets[cue_time]['performance_sd'] = performance_sd
        data_sets[cue_time]['bin_titles'] = bin_titles

    # Radial Plot:

    if plot_mode == 'radial' or plot_mode == 'radial_abs':

        # Polar Plot with Adjustments for Consistent Coloring
        plt.figure(figsize=(8, 10))
        ax = plt.subplot(111, polar=True)

        error_fill_color = 'skyblue'  # Shared color for the error fill

        for cue_time in predefined_colors.keys():
            if cue_time not in data_sets:
                continue
            bin_titles = data_sets[cue_time]['bin_titles']
            performance = data_sets[cue_time]['performance']
            performance_sem = data_sets[cue_time]['performance_sem']
            performance_sd = data_sets[cue_time]['performance_sd']
            total_trials = data_sets[cue_time]['total_trials']
            trials = data_sets[cue_time]['trials']

            angles_deg = np.array(bin_titles, dtype=np.float64)  # Original angles, from -180 to 180
            performance_data = np.array(performance)  # Assuming performance data is ready

            adjusted_angles_deg = angles_deg % 360  # Adjust for radial plot
            angles_rad = np.radians(adjusted_angles_deg)  # Convert to radians

            if plot_mode != 'radial_abs':
                angles_rad = np.append(angles_rad, angles_rad[0])
                performance_data = np.append(performance_data, performance_data[0])
                performance_sem = np.append(performance_sem, performance_sem[0])
                performance_sd = np.append(performance_sd, performance_sd[0])

            label = f"{cue_time} - Trials: {len(total_trials)} - Mice: {len(trials)}"

            color = predefined_colors[cue_time]

            ax.plot(angles_rad, performance_data, marker='o', color=color, label=label)  # Use predefined color
            if error_bars == 'SD':
                ax.fill_between(angles_rad, performance_data - performance_sd, performance_data + performance_sd, color=error_fill_color, alpha=0.4)
                ax.text(0.9, 0, '±SD', transform=ax.transAxes, fontsize=12, verticalalignment='top', color='black')
            if error_bars == 'SEM':
                ax.fill_between(angles_rad, performance_data - performance_sem, performance_data + performance_sem, color=error_fill_color, alpha=0.4)
                ax.text(0.9, 0, '±SEM', transform=ax.transAxes, fontsize=12, verticalalignment='top', color='black')

        tick_locs = np.radians(np.arange(limits[0], limits[1]+1, x_label_gap)) % (2 * np.pi)
        tick_labels = [f"{int(deg)}" for deg in np.arange(limits[0], limits[1]+1, x_label_gap)]

        ax.set_xticks(tick_locs)
        ax.set_xticklabels(tick_labels)
        ax.set_ylim(0, 1)

        ax.set_theta_zero_location('N')
        if plot_mode == 'radial_abs':
            ax.set_theta_direction(-1)
            ax.set_thetamax(limits[1])
            ax.set_thetamin(limits[0])
        else:
            ax.set_theta_direction(1)

        ax.legend(loc='upper center', bbox_to_anchor=(0.5, -0.05), shadow=True, ncol=1, title='Cue Time:')
        ax.set_title(title, va='bottom', fontsize=16)
        
        # ------ save figures ------    

        # Create directory if it doesn't exist (but don't concatenate path multiple times)
        if not output_path.exists():
            output_path.mkdir(parents=True, exist_ok=True)

        # Define the base filename with date and time
        date_time = datetime.now().strftime("%Y%m%d_%H%M%S")

        base_filename = f"{date_time}_cue_time_comparison_radial"
        output_filename_svg = f"{base_filename}.svg"
        output_filename_png = f"{base_filename}.png"

        # Check for existing SVG and PNG files and modify filenames if necessary
        counter = 0
        while (output_path / output_filename_svg).exists() or (output_path / output_filename_png).exists():
            output_filename_svg = f"{base_filename}_{counter}.svg"
            output_filename_png = f"{base_filename}_{counter}.png"
            counter += 1

        # Save the plot as SVG in the desired folder
        print(f"Saving plot as SVG to: '{output_path / output_filename_svg}'")
        plt.savefig(output_path / output_filename_svg, format='svg', bbox_inches='tight', transparent=True)

        # Save the plot as PNG in the desired folder
        print(f"Saving plot as PNG to: '{output_path / output_filename_png}'")
        plt.savefig(output_path / output_filename_png, format='png', bbox_inches='tight', transparent=True)

        # --------------------------------------------

        plt.show()

    if plot_mode == 'linear_comparison':

        # Linear Plot with Adjustments for Consistent Coloring
        plt.figure(figsize=(8, 6))
        ax = plt.subplot(111)

        error_fill_color = 'skyblue'  # Shared color for the error fill

        for cue_time in predefined_colors.keys():
            if cue_time not in data_sets:
                continue
            bin_titles = data_sets[cue_time]['bin_titles']
            performance = data_sets[cue_time]['performance']
            performance_sem = data_sets[cue_time]['performance_sem']
            performance_sd = data_sets[cue_time]['performance_sd']
            total_trials = data_sets[cue_time]['total_trials']
            trials = data_sets[cue_time]['trials']

            angles_deg = np.array(bin_titles, dtype=np.float64)  # Original angles, from -180 to 180
            performance_data = np.array(performance)  # Assuming performance data is ready

            label = f"{cue_time} - Trials: {len(total_trials)} - Mice: {len(trials)}"
            color = predefined_colors[cue_time]

            ax.plot(angles_deg, performance_data, marker='o', color=color, label=label)  # Use predefined color

            if error_bars == 'SD':
                ax.fill_between(angles_deg, performance_data - performance_sd, performance_data + performance_sd, color=error_fill_color, alpha=0.4)
                ax.text(0.9, -0.05, '±SD', transform=ax.transAxes, fontsize=12, verticalalignment='top', color='black')

            if error_bars == 'SEM':
                ax.fill_between(angles_deg, performance_data - performance_sem, performance_data + performance_sem, color=error_fill_color, alpha=0.4)
                ax.text(0.9, -0.05, '±SEM', transform=ax.transAxes, fontsize=12, verticalalignment='top', color='black')

        ax.set_xlim([limits[0], limits[1]])
        ax.set_ylim(0, 1)

        tick_locs = np.arange(limits[0], limits[1]+1, x_label_gap)
        tick_labels = [f"{int(deg)}" for deg in np.arange(limits[0], limits[1]+1, x_label_gap)]

        ax.set_xticks(tick_locs)
        ax.set_xticklabels(tick_labels)


        ax.set_title(title, fontsize=16)
        ax.set_xlabel('Angle (degrees)')
        ax.set_ylabel('Performance')
        ax.legend(loc='upper center', bbox_to_anchor=(0.5, -0.1), shadow=True, ncol=1, title='Cue Time:')

        # ------ save figures ------    

        # Create directory if it doesn't exist (but don't concatenate path multiple times)
        if not output_path.exists():
            output_path.mkdir(parents=True, exist_ok=True)

        # Define the base filename with date and time
        date_time = datetime.now().strftime("%Y%m%d_%H%M%S")

        base_filename = f"{date_time}_cue_time_comparison_line"
        output_filename_svg = f"{base_filename}.svg"
        output_filename_png = f"{base_filename}.png"

        # Check for existing SVG and PNG files and modify filenames if necessary
        counter = 0
        while (output_path / output_filename_svg).exists() or (output_path / output_filename_png).exists():
            output_filename_svg = f"{base_filename}_{counter}.svg"
            output_filename_png = f"{base_filename}_{counter}.png"
            counter += 1

        # Save the plot as SVG in the desired folder
        print(f"Saving plot as SVG to: '{output_path / output_filename_svg}'")
        plt.savefig(output_path / output_filename_svg, format='svg', bbox_inches='tight', transparent=True)

        # Save the plot as PNG in the desired folder
        print(f"Saving plot as PNG to: '{output_path / output_filename_png}'")
        plt.savefig(output_path / output_filename_png, format='png', bbox_inches='tight', transparent=True)

        # --------------------------------------------

        plt.show()
>>>>>>> 27551210
<|MERGE_RESOLUTION|>--- conflicted
+++ resolved
@@ -1,778 +1,379 @@
-<<<<<<< HEAD
-from matplotlib import pyplot as plt
-from Session_nwb import Session
-from pathlib import Path
-from Cohort_folder import Cohort_folder
-import json
-import numpy as np
-from collections import defaultdict
-
-
-
-def plot_performance_by_angle(sessions, 
-                              cue_times,
-                              title='title', 
-                              bin_mode='manual', 
-                              num_bins=12, 
-                              trials_per_bin=10, 
-                              plot_mode='radial', 
-                              cue_mode='both',
-                              error_bars='SEM',
-                              x_label_gap = 30):
-    """
-    This function takes a list of lists of sessions and plots the performance by angle of all trials in the sessions given.
-    ### Inputs: 
-    - sessions: list of session objects (Session class already loaded)
-    - cue_times: list of cue time labels corresponding to each session list
-    - title: title of the plot
-    - bin_mode: 'manual' (->set num_bins), 'rice', 'tpb' (trials per bin ->set tpb value) -  to choose the method of binning
-    - num_bins: number of bins to divide the angles into
-    - trials_per_bin: number of trials per bin for tbp bin mode.
-    - plot_mode: 'radial' or 'bar' to choose the type of plot
-    - cue_mode: 'both', 'visual' or 'audio' to choose the type of cue to plot
-    """
-    # Define a color map
-    viridis = plt.cm.get_cmap('viridis')
-    # predefined_colors = {
-    #     'Unlimited': viridis(0.0),
-    #     '1000ms': viridis(0.25),
-    #     '500ms': viridis(0.5),
-    #     '300ms': viridis(0.75),
-    #     '100ms': viridis(1.0)
-    # }
-
-    predefined_colors = {
-        'unlimited': viridis(0.0),  
-        '1000ms': viridis(0.1),    
-        '750ms': viridis(0.2),   
-        '500ms': viridis(0.4),
-        '300ms': viridis(0.5),     
-        '100ms': viridis(0.6),
-        '50ms': viridis(0.7),
-        '25ms': viridis(0.8),
-        '5ms': viridis(1.0)
-    }
-
-
-    # Calculate performance for each bin
-    def calc_performance(bins):
-        # returns a list of the average performance for each bin:
-        return [sum(bins[key]) / len(bins[key]) if bins[key] else 0 for key in sorted(bins)]
-    
-    def get_trials(session_list):
-
-        trials = {}
-        total_trials = []
-        
-        for session in session_list:
-            mouse = session.session_dict['mouse_id']
-            if mouse not in trials:
-                trials[mouse] = {'trials': []}
-            if cue_mode == 'both':
-                trials[mouse]['trials'] += session.trials
-                total_trials += session.trials
-            elif cue_mode == 'visual':
-                for trial in session.trials:
-                    if 'audio' not in trial['correct_port']:
-                        trials[mouse]['trials'].append(trial)
-                        total_trials.append(trial)
-            elif cue_mode == 'audio':
-                for trial in session.trials:
-                    if 'audio' in trial['correct_port']:
-                        trials[mouse]['trials'].append(trial)
-                        total_trials.append(trial)
-        
-        return total_trials, trials
-
-    # cue_times = ['Unlimited', '1000ms', '500ms', '300ms', '100ms']
-
-
-    # Datasets is a dictionary with cue times, and in each cue time is the mice that were used. 
-    # In each mouse is the trials. 
-    # Later I also add performance data to each mouse. 
-    data_sets = {}
-
-    for session_list, cue_time in zip(sessions, cue_times):
-        total_trials, trials = get_trials(session_list) # trials is a dict with mouse sorted trials
-                                                        # total is all trials in a cue group
-        if cue_time not in data_sets:
-            data_sets[cue_time] = {'total_trials': [], 'trials': defaultdict(list)}
-            # print(f"adding {cue_time}")
-
-        # print(f"Num trials in {cue_time} = {len(total_trials)}")
-        data_sets[cue_time]['total_trials'].extend(total_trials)
-
-        # Merging dictionaries in trials
-        for mouse, trial_list in trials.items():
-            # print(trial_lis/t.keys())
-            data_sets[cue_time]['trials'][mouse].extend(trial_list['trials'])
-
-    # After the loop, you can flatten `total_trials` and handle merging if necessary
-    for cue_time, data in data_sets.items():
-        # Flattening `total_trials` into a single list
-        # data_sets[cue_time]['total_trials'] = [trial for sublist in data['total_trials'] for trial in sublist]
-        data_sets[cue_time]['trials'] = {mouse: {'trials': trial_list} for mouse, trial_list in data['trials'].items()}
-
-    # for key in data_sets.keys():
-    #     print(key)
-
-
-    for cue_time in data_sets:
-        # print(cue_time)
-        # trials is a dict of mouse names and the trials that I'm interested in (all, visual or audio).
-        trials = data_sets[cue_time]['trials']
-        # bin the trials into 30 degree bins, ranging from 180 to -180
-        # get total n trials across all mice:
-        n = len(data_sets[cue_time]['total_trials'])
-
-        # determine num bins and then bin size:
-        if bin_mode == 'manual':
-            num_bins = num_bins
-        elif bin_mode == 'rice':
-            num_bins = 2 * n ** (1/3)
-        elif bin_mode == 'tpb':
-            num_bins = n / trials_per_bin
-        else:
-            raise ValueError('bin_mode must be "manual", "rice" or "tpb"')
-        
-        # based on the range of angles in use, find the bin size baseed on num of bins:
-        if plot_mode == 'radial_abs':
-            angle_range = 180
-        else:
-            angle_range = 360
-        bin_size = round(angle_range / num_bins)
-
-        bin_titles = []
-        performance = []
-        
-        # if using the split bar charts, left and right turns are split from each other and so two different plots are created:
-        if plot_mode == 'bar_split' or plot_mode == 'bar_split_overlay':
-            
-            # for each mouse find the data set and then average later so I can find the SEM:
-            for mouse in trials:
-                angle_range = angle_range / 2
-                left_bins = {i: [] for i in range(0, angle_range, bin_size)}
-                right_bins = {i: [] for i in range(0, angle_range, bin_size)}
-
-                # Bin trials based on turn direction and angle:
-                # for each trial, get the cue_presentation_angle and use that to put the trial in the correct bin:
-                for trial in trials[mouse]:
-                    if trial["turn_data"] is not None:
-                        # get angle:
-                        angle = trial["turn_data"]["cue_presentation_angle"]
-                        # check that there was a sensor touch:
-                        if trial["next_sensor"] != {}:
-                            # calculate if the mouse touched the right port:
-                            correct = int(trial["correct_port"][-1]) == int(trial["next_sensor"]["sensor_touched"][-1])
-                        else:
-                            # if the mouse didn't touch a sensor then it was an error:
-                            correct = 0
-                            
-                        if angle < 0:  # Left turn
-                            bin_index = abs(angle) // bin_size * bin_size
-                            left_bins[bin_index].append(correct)
-                        elif angle > 0:  # Right turn
-                            bin_index = angle // bin_size * bin_size
-                            right_bins[bin_index].append(correct)
-
-                # make lists of performance values for each bin:
-                trials[mouse]['left_performance'] = calc_performance(left_bins)
-                trials[mouse]['right_performance'] = calc_performance(right_bins)
-                bin_titles = [f"{int(key) + (bin_size / 2)}" for key in sorted(left_bins)] 
-
-            # calculate statistics for each plot:
-            left_performance_data = np.array([trials[mouse]['left_performance'] for mouse in trials])
-            left_performance = np.mean(left_performance_data, axis=0)
-            left_performance_sd = np.std(left_performance_data, axis=0)
-            n = len(left_performance_data)
-            left_performance_sem = left_performance_sd / np.sqrt(n)
-
-            right_performance_data = np.array([trials[mouse]['right_performance'] for mouse in trials])
-            right_performance = np.mean(right_performance_data, axis=0)
-            right_performance_sd = np.std(right_performance_data, axis=0)
-            n = len(left_performance_data)
-            right_performance_sem = right_performance_sd / np.sqrt(n)
-
-            # save that data to the data_sets dict for later use:
-            data_sets[cue_time]['left_performance'] = left_performance
-            data_sets[cue_time]['left_performance_sem'] = left_performance_sem
-            data_sets[cue_time]['left_performance_sd'] = left_performance_sd
-            data_sets[cue_time]['right_performance'] = right_performance
-            data_sets[cue_time]['right_performance_sem'] = right_performance_sem
-            data_sets[cue_time]['right_performance_sd'] = right_performance_sd
-            data_sets[cue_time]['bin_titles'] = bin_titles
-
-        elif plot_mode == 'radial_abs':
-            
-            for mouse in trials:
-                bins = {i: [] for i in range(0, 180, bin_size)}
-
-                for trial in trials[mouse]:
-                    if trial["turn_data"] != None:
-                        angle = abs(trial["turn_data"]["cue_presentation_angle"])
-                        for bin in bins:
-                            if angle < bin + bin_size and angle >= bin:
-                                if trial["next_sensor"] != {}:
-                                    if int(trial["correct_port"][-1]) == int(trial["next_sensor"]["sensor_touched"][-1]):
-                                        bins[bin].append(1)
-                                    else:
-                                        bins[bin].append(0)
-                                else:
-                                    bins[bin].append(0)
-
-                trials[mouse]['performance'] = calc_performance(bins)
-                bin_titles = [f"{int(key) + (bin_size / 2)}" for key in sorted(bins)]
-
-            performance_data = np.array([trials[mouse]['performance'] for mouse in trials])
-            performance = np.mean(performance_data, axis=0)
-            performance_sd = np.std(performance_data, axis=0)
-            n = len(performance_data)
-            performance_sem = performance_sd / np.sqrt(n)
-
-            data_sets[cue_time]['performance'] = performance
-            data_sets[cue_time]['performance_sem'] = performance_sem
-            data_sets[cue_time]['performance_sd'] = performance_sd
-            data_sets[cue_time]['bin_titles'] = bin_titles
-
-        else:
-            # if the plots are for the full range of angles then find performance for the full range:
-            for mouse in trials:
-                # print(trials[mouse].keys())
-                bins = {i: [] for i in range(-180, 180, bin_size)}
-
-                for trial in trials[mouse]['trials']:
-                    if trial["turn_data"] != None:
-                        angle = trial["turn_data"]["cue_presentation_angle"]
-                        for bin in bins:
-                            if angle < bin + bin_size and angle >= bin:
-                                if trial["next_sensor"] != {}:
-                                    if int(trial["correct_port"][-1]) == int(trial["next_sensor"]["sensor_touched"][-1]):
-                                        bins[bin].append(1)
-                                    else:
-                                        bins[bin].append(0)
-                                else:
-                                    bins[bin].append(0)
-
-                trials[mouse]['performance'] = calc_performance(bins)
-                bin_titles = [f"{int(key) + (bin_size / 2)}" for key in sorted(bins)]
-
-            performance_data = np.array([trials[mouse]['performance'] for mouse in trials])
-            performance = np.mean(performance_data, axis=0)
-            performance_sd = np.std(performance_data, axis=0)
-            n = len(performance_data)
-            performance_sem = performance_sd / np.sqrt(n)
-
-            data_sets[cue_time]['performance'] = performance
-            data_sets[cue_time]['performance_sem'] = performance_sem
-            data_sets[cue_time]['performance_sd'] = performance_sd
-            data_sets[cue_time]['bin_titles'] = bin_titles
-
-    def plot_performance(bin_titles, performance, errors, title, color_map='viridis'):
-        plt.figure(figsize=(10, 6))
-        plt.style.use('ggplot')
-
-        # Use the color map for the line color
-        colors = plt.cm.get_cmap(color_map, len(bin_titles))
-
-        # Convert bin titles to numeric if they are not already, for plotting
-        bin_numeric = np.array(bin_titles, dtype=float)
-
-        # Create a line plot with error bars
-        plt.errorbar(bin_numeric, performance, yerr=errors, fmt='o-', color='royalblue', ecolor='lightsteelblue', elinewidth=3, capsize=0, linestyle='-', linewidth=2)
-        plt.text(0, 0, '±SEM', transform=plt.gca().transAxes, fontsize=12, verticalalignment='top', color='black')
-        plt.xlabel('Turn Angle (degrees)', fontsize=14)
-        plt.ylabel('Performance', fontsize=14)
-        plt.title(title, fontsize=16)
-
-        # Set the x-ticks to correspond to bin_titles
-        plt.xticks(bin_numeric, bin_titles, rotation=45)
-        plt.xlim(0, 180)
-        plt.ylim(0, 1)
-
-        plt.grid(axis='y', linestyle='--', linewidth=0.7, alpha=0.7)
-        plt.tight_layout()
-        plt.show()
-
-    def plot_performance_multi(bin_titles, left_performance, left_errors, right_performance, right_errors, left_title, right_title, color_map='viridis'):
-        plt.figure(figsize=(10, 6))
-        plt.style.use('ggplot')
-
-        # Use the color map for the line color
-        colors = plt.cm.get_cmap(color_map, len(bin_titles))
-
-        # Convert bin titles to numeric if they are not already, for plotting
-        bin_numeric = np.array(bin_titles, dtype=float)
-
-        # Create a line plot with error bars
-        plt.errorbar(bin_numeric, left_performance, yerr=left_errors, fmt='o-', color='royalblue', ecolor='lightsteelblue', elinewidth=3, capsize=0, linestyle='-', linewidth=2, label=left_title)
-        plt.errorbar(bin_numeric, right_performance, yerr=right_errors, fmt='o-', color='darkorange', ecolor='moccasin', elinewidth=3, capsize=0, linestyle='-', linewidth=2, label=right_title)
-        plt.text(0, -0.1, '±SEM', transform=plt.gca().transAxes, fontsize=12, verticalalignment='top', color='black')
-        plt.xlabel('Turn Angle (degrees)', fontsize=14)
-        plt.ylabel('Performance', fontsize=14)
-        plt.title(title, fontsize=16)
-
-        # Set the x-ticks to correspond to bin_titles
-        plt.xticks(bin_numeric, bin_titles, rotation=45)
-        plt.xlim(0, 180)
-        plt.ylim(0, 1)
-
-        plt.grid(axis='y', linestyle='--', linewidth=0.7, alpha=0.7)
-        plt.legend()
-        plt.tight_layout()
-        plt.show()
-
-    if plot_mode == 'bar_split':
-        
-        plot_performance(bin_titles, left_performance, left_performance_sem, 'Left Turn Performance')
-        plot_performance(bin_titles, right_performance, right_performance_sem, 'Right Turn Performance')
-
-    if plot_mode == 'bar_split_overlay':
-        plot_performance_multi(bin_titles, left_performance, left_performance_sem, right_performance, right_performance_sem, 'Left Turn Performance', 'Right Turn Performance')
-
-    # Bar plot:
-    if plot_mode == 'bar':
-
-        plot_performance(bin_titles, performance, performance_sem, title)
-
-    # Radial Plot:
-
-    if plot_mode == 'radial' or plot_mode == 'radial_abs':
-
-        # Polar Plot with Adjustments for Consistent Coloring
-        plt.figure(figsize=(8, 10))
-        ax = plt.subplot(111, polar=True)
-
-        error_fill_color = 'skyblue'  # Shared color for the error fill
-
-        for cue_time in predefined_colors.keys():
-            if cue_time not in data_sets:
-                continue
-            bin_titles = data_sets[cue_time]['bin_titles']
-            performance = data_sets[cue_time]['performance']
-            performance_sem = data_sets[cue_time]['performance_sem']
-            performance_sd = data_sets[cue_time]['performance_sd']
-            total_trials = data_sets[cue_time]['total_trials']
-            trials = data_sets[cue_time]['trials']
-
-            angles_deg = np.array(bin_titles, dtype=np.float64)  # Original angles, from -180 to 180
-            performance_data = np.array(performance)  # Assuming performance data is ready
-
-            adjusted_angles_deg = angles_deg % 360  # Adjust for radial plot
-            angles_rad = np.radians(adjusted_angles_deg)  # Convert to radians
-
-            if plot_mode != 'radial_abs':
-                angles_rad = np.append(angles_rad, angles_rad[0])
-                performance_data = np.append(performance_data, performance_data[0])
-                performance_sem = np.append(performance_sem, performance_sem[0])
-                performance_sd = np.append(performance_sd, performance_sd[0])
-
-            label = f"{cue_time} - Trials: {len(total_trials)} - Mice: {len(trials)} - Average trials/ bin: {round(len(total_trials)/len(bin_titles))}"
-
-            color = predefined_colors[cue_time]
-
-            ax.plot(angles_rad, performance_data, marker='o', color=color, label=label)  # Use predefined color
-            if error_bars == 'SD':
-                ax.fill_between(angles_rad, performance_data - performance_sd, performance_data + performance_sd, color=error_fill_color, alpha=0.4)
-                ax.text(0.9, 0, '±SD', transform=ax.transAxes, fontsize=12, verticalalignment='top', color='black')
-            if error_bars == 'SEM':
-                ax.fill_between(angles_rad, performance_data - performance_sem, performance_data + performance_sem, color=error_fill_color, alpha=0.4)
-                ax.text(0.9, 0, '±SEM', transform=ax.transAxes, fontsize=12, verticalalignment='top', color='black')
-
-        tick_locs = np.radians(np.arange(-180, 181, x_label_gap)) % (2 * np.pi)
-        tick_labels = [f"{int(deg)}" for deg in np.arange(-180, 181, x_label_gap)]
-
-        ax.set_xticks(tick_locs)
-        ax.set_xticklabels(tick_labels)
-        ax.set_ylim(0, 1)
-
-        ax.set_theta_zero_location('N')
-        if plot_mode == 'radial_abs':
-            ax.set_theta_direction(-1)
-            ax.set_thetamax(180)
-            ax.set_thetamin(0)
-        else:
-            ax.set_theta_direction(1)
-
-        ax.legend(loc='upper center', bbox_to_anchor=(0.5, -0.05), shadow=True, ncol=1, title='Cue Time:')
-        ax.set_title(title, va='bottom', fontsize=16)
-=======
-from matplotlib import pyplot as plt
-from Session_nwb import Session
-from pathlib import Path
-from Cohort_folder import Cohort_folder
-import json
-import numpy as np
-from collections import defaultdict
-from datetime import datetime
-
-
-
-def plot_performance_by_angle(sessions, 
-                              cue_times,
-                              title='title', 
-                              bin_mode='manual', 
-                              num_bins=12, 
-                              trials_per_bin=10, 
-                              plot_mode='radial', 
-                              cue_mode='both',
-                              error_bars='SEM',
-                              x_label_gap = 30,
-                              output_path = None,
-                              use_predefined_colors = "yes"):
-    """
-    This function takes a list of lists of sessions and plots the performance by angle of all trials in the sessions given.
-    ### Inputs: 
-    - sessions: list of session objects (Session class already loaded)
-    - cue_times: list of cue time labels corresponding to each session list
-    - title: title of the plot
-    - bin_mode: 'manual' (->set num_bins), 'rice', 'tpb' (trials per bin ->set tpb value) -  to choose the method of binning
-    - num_bins: number of bins to divide the angles into
-    - trials_per_bin: number of trials per bin for tbp bin mode.
-    - plot_mode: 'radial' or 'bar' to choose the type of plot
-    - cue_mode: 'both', 'visual' or 'audio' to choose the type of cue to plot
-    """
-    # Define a color map
-    viridis = plt.cm.get_cmap('viridis')
-
-    predefined_colors = {'unlimited': viridis(0.0),  
-                        '1000ms': viridis(0.1),    
-                        '750ms': viridis(0.2),   
-                        '500ms': viridis(0.4),
-                        '300ms': viridis(0.5),     
-                        '100ms': viridis(0.6),
-                        '50ms': viridis(0.7),
-                        '25ms': viridis(0.8),
-                        '5ms': viridis(1.0)}
-    
-    marco_defined_colors = {
-        "100ms": (0, 0.68, 0.94),   # Cyan
-        "50ms": (0.93, 0, 0.55),    # Magenta
-        "25ms": (1, 0.59, 0),       # Orange
-        "5ms": (0.13, 0.13, 0.67)}  # Dark blue
-
-    def get_colors_for_cue_times(cue_times):
-        # Separate 'unlimited' from numeric cue times for sorting
-        numeric_cue_times = [cue for cue in cue_times if cue != 'unlimited']
-        numeric_cue_times.sort(key=lambda x: float(x.replace('ms', '')))
-
-        # Append 'unlimited' to the end if present
-        if 'unlimited' in cue_times:
-            sorted_cue_times = numeric_cue_times + ['unlimited']
-        else:
-            sorted_cue_times = numeric_cue_times
-
-        # Auto-generate colors across the viridis spectrum, in reverse order
-        color_dict = {cue: viridis(1 - i / (len(sorted_cue_times) - 1)) for i, cue in enumerate(sorted_cue_times)}
-        
-        return color_dict
-
-
-    # Calculate performance for each bin
-    def calc_performance(bins):
-        # returns a list of the average performance for each bin:
-        return [sum(bins[key]) / len(bins[key]) if bins[key] else 0 for key in sorted(bins)]
-    
-    def get_trials(session_list):
-
-        trials = {}
-        total_trials = []
-        
-        for session in session_list:
-            mouse = session.session_dict['mouse_id']
-            if mouse not in trials:
-                trials[mouse] = {'trials': []}
-            if cue_mode == 'both':
-                trials[mouse]['trials'] += session.trials
-                total_trials += session.trials
-            elif cue_mode == 'visual':
-                for trial in session.trials:
-                    if 'audio' not in trial['correct_port']:
-                        trials[mouse]['trials'].append(trial)
-                        total_trials.append(trial)
-            elif cue_mode == 'audio':
-                for trial in session.trials:
-                    if 'audio' in trial['correct_port']:
-                        trials[mouse]['trials'].append(trial)
-                        total_trials.append(trial)
-        
-        return total_trials, trials
-
-
-    # Datasets is a dictionary with cue times, and in each cue time is the mice that were used. 
-    # In each mouse is the trials. 
-    # Later I also add performance data to each mouse. 
-    data_sets = {}
-
-    for session_list, cue_time in zip(sessions, cue_times):
-        total_trials, trials = get_trials(session_list) # trials is a dict with mouse sorted trials
-                                                        # total is all trials in a cue group
-        if cue_time not in data_sets:
-            data_sets[cue_time] = {'total_trials': [], 'trials': defaultdict(list)}
-            # print(f"adding {cue_time}")
-
-        # print(f"Num trials in {cue_time} = {len(total_trials)}")
-        data_sets[cue_time]['total_trials'].extend(total_trials)
-
-        # Merging dictionaries in trials
-        for mouse, trial_list in trials.items():
-            # print(trial_lis/t.keys())
-            data_sets[cue_time]['trials'][mouse].extend(trial_list['trials'])
-
-    
-    # After the loop, you can flatten `total_trials` and handle merging if necessary
-    for cue_time, data in data_sets.items():
-        # Flattening `total_trials` into a single list
-        # data_sets[cue_time]['total_trials'] = [trial for sublist in data['total_trials'] for trial in sublist]
-        data_sets[cue_time]['trials'] = {mouse: {'trials': trial_list} for mouse, trial_list in data['trials'].items()}
-
-    cue_times = list(data_sets.keys())
-
-    if use_predefined_colors == "no":
-        predefined_colors = get_colors_for_cue_times(cue_times)
-
-    if use_predefined_colors == "Marco":
-        predefined_colors = marco_defined_colors
-
-
-
-    for cue_time in data_sets:
-        # print(cue_time)
-        # trials is a dict of mouse names and the trials that I'm interested in (all, visual or audio).
-        trials = data_sets[cue_time]['trials']
-        # bin the trials into 30 degree bins, ranging from 180 to -180
-        # get total n trials across all mice:
-        n = len(data_sets[cue_time]['total_trials'])
-
-        # determine num bins and then bin size:
-        if bin_mode == 'manual':
-            num_bins = num_bins
-        elif bin_mode == 'rice':
-            num_bins = 2 * n ** (1/3)
-        elif bin_mode == 'tpb':
-            num_bins = n / trials_per_bin
-        else:
-            raise ValueError('bin_mode must be "manual", "rice" or "tpb"')
-        
-        # based on the range of angles in use, find the bin size baseed on num of bins:
-        if plot_mode == 'linear_comparison' \
-            or plot_mode == 'bar_split' \
-                or plot_mode == 'bar_split_overlay' \
-                    or plot_mode == 'radial_abs':
-            limits = (0, 180)
-            num_bins = 10
-        else:
-            limits = (-180, 180)
-        bin_size = round((limits[1] - limits[0]) / num_bins)
-
-        bin_titles = []
-        performance = []
-    
-        # if the plots are for the full range of angles then find performance for the full range:
-        for mouse in trials:
-            # print(trials[mouse].keys())
-            bins = {i: [] for i in range(limits[0], limits[1], bin_size)}
-            for trial in trials[mouse]['trials']:
-                if trial["turn_data"] != None:
-                    if plot_mode == 'radial_abs' or plot_mode == 'linear_comparison':
-                        angle = abs(trial["turn_data"]["cue_presentation_angle"])
-                    else:
-                        angle = trial["turn_data"]["cue_presentation_angle"]
-                    for bin in bins:
-                        if angle < bin + bin_size and angle >= bin:
-                            if trial["next_sensor"] != {}:
-                                if int(trial["correct_port"][-1]) == int(trial["next_sensor"]["sensor_touched"][-1]):
-                                    bins[bin].append(1)
-                                else:
-                                    bins[bin].append(0)
-                            else:
-                                bins[bin].append(0)
-
-            trials[mouse]['performance'] = calc_performance(bins)
-            bin_titles = [f"{int(key) + (bin_size / 2)}" for key in sorted(bins)]
-
-        performance_data = np.array([trials[mouse]['performance'] for mouse in trials])
-        performance = np.mean(performance_data, axis=0)
-        performance_sd = np.std(performance_data, axis=0)
-        n = len(performance_data)
-        performance_sem = performance_sd / np.sqrt(n)
-
-        data_sets[cue_time]['performance'] = performance
-        data_sets[cue_time]['performance_sem'] = performance_sem
-        data_sets[cue_time]['performance_sd'] = performance_sd
-        data_sets[cue_time]['bin_titles'] = bin_titles
-
-    # Radial Plot:
-
-    if plot_mode == 'radial' or plot_mode == 'radial_abs':
-
-        # Polar Plot with Adjustments for Consistent Coloring
-        plt.figure(figsize=(8, 10))
-        ax = plt.subplot(111, polar=True)
-
-        error_fill_color = 'skyblue'  # Shared color for the error fill
-
-        for cue_time in predefined_colors.keys():
-            if cue_time not in data_sets:
-                continue
-            bin_titles = data_sets[cue_time]['bin_titles']
-            performance = data_sets[cue_time]['performance']
-            performance_sem = data_sets[cue_time]['performance_sem']
-            performance_sd = data_sets[cue_time]['performance_sd']
-            total_trials = data_sets[cue_time]['total_trials']
-            trials = data_sets[cue_time]['trials']
-
-            angles_deg = np.array(bin_titles, dtype=np.float64)  # Original angles, from -180 to 180
-            performance_data = np.array(performance)  # Assuming performance data is ready
-
-            adjusted_angles_deg = angles_deg % 360  # Adjust for radial plot
-            angles_rad = np.radians(adjusted_angles_deg)  # Convert to radians
-
-            if plot_mode != 'radial_abs':
-                angles_rad = np.append(angles_rad, angles_rad[0])
-                performance_data = np.append(performance_data, performance_data[0])
-                performance_sem = np.append(performance_sem, performance_sem[0])
-                performance_sd = np.append(performance_sd, performance_sd[0])
-
-            label = f"{cue_time} - Trials: {len(total_trials)} - Mice: {len(trials)}"
-
-            color = predefined_colors[cue_time]
-
-            ax.plot(angles_rad, performance_data, marker='o', color=color, label=label)  # Use predefined color
-            if error_bars == 'SD':
-                ax.fill_between(angles_rad, performance_data - performance_sd, performance_data + performance_sd, color=error_fill_color, alpha=0.4)
-                ax.text(0.9, 0, '±SD', transform=ax.transAxes, fontsize=12, verticalalignment='top', color='black')
-            if error_bars == 'SEM':
-                ax.fill_between(angles_rad, performance_data - performance_sem, performance_data + performance_sem, color=error_fill_color, alpha=0.4)
-                ax.text(0.9, 0, '±SEM', transform=ax.transAxes, fontsize=12, verticalalignment='top', color='black')
-
-        tick_locs = np.radians(np.arange(limits[0], limits[1]+1, x_label_gap)) % (2 * np.pi)
-        tick_labels = [f"{int(deg)}" for deg in np.arange(limits[0], limits[1]+1, x_label_gap)]
-
-        ax.set_xticks(tick_locs)
-        ax.set_xticklabels(tick_labels)
-        ax.set_ylim(0, 1)
-
-        ax.set_theta_zero_location('N')
-        if plot_mode == 'radial_abs':
-            ax.set_theta_direction(-1)
-            ax.set_thetamax(limits[1])
-            ax.set_thetamin(limits[0])
-        else:
-            ax.set_theta_direction(1)
-
-        ax.legend(loc='upper center', bbox_to_anchor=(0.5, -0.05), shadow=True, ncol=1, title='Cue Time:')
-        ax.set_title(title, va='bottom', fontsize=16)
-        
-        # ------ save figures ------    
-
-        # Create directory if it doesn't exist (but don't concatenate path multiple times)
-        if not output_path.exists():
-            output_path.mkdir(parents=True, exist_ok=True)
-
-        # Define the base filename with date and time
-        date_time = datetime.now().strftime("%Y%m%d_%H%M%S")
-
-        base_filename = f"{date_time}_cue_time_comparison_radial"
-        output_filename_svg = f"{base_filename}.svg"
-        output_filename_png = f"{base_filename}.png"
-
-        # Check for existing SVG and PNG files and modify filenames if necessary
-        counter = 0
-        while (output_path / output_filename_svg).exists() or (output_path / output_filename_png).exists():
-            output_filename_svg = f"{base_filename}_{counter}.svg"
-            output_filename_png = f"{base_filename}_{counter}.png"
-            counter += 1
-
-        # Save the plot as SVG in the desired folder
-        print(f"Saving plot as SVG to: '{output_path / output_filename_svg}'")
-        plt.savefig(output_path / output_filename_svg, format='svg', bbox_inches='tight', transparent=True)
-
-        # Save the plot as PNG in the desired folder
-        print(f"Saving plot as PNG to: '{output_path / output_filename_png}'")
-        plt.savefig(output_path / output_filename_png, format='png', bbox_inches='tight', transparent=True)
-
-        # --------------------------------------------
-
-        plt.show()
-
-    if plot_mode == 'linear_comparison':
-
-        # Linear Plot with Adjustments for Consistent Coloring
-        plt.figure(figsize=(8, 6))
-        ax = plt.subplot(111)
-
-        error_fill_color = 'skyblue'  # Shared color for the error fill
-
-        for cue_time in predefined_colors.keys():
-            if cue_time not in data_sets:
-                continue
-            bin_titles = data_sets[cue_time]['bin_titles']
-            performance = data_sets[cue_time]['performance']
-            performance_sem = data_sets[cue_time]['performance_sem']
-            performance_sd = data_sets[cue_time]['performance_sd']
-            total_trials = data_sets[cue_time]['total_trials']
-            trials = data_sets[cue_time]['trials']
-
-            angles_deg = np.array(bin_titles, dtype=np.float64)  # Original angles, from -180 to 180
-            performance_data = np.array(performance)  # Assuming performance data is ready
-
-            label = f"{cue_time} - Trials: {len(total_trials)} - Mice: {len(trials)}"
-            color = predefined_colors[cue_time]
-
-            ax.plot(angles_deg, performance_data, marker='o', color=color, label=label)  # Use predefined color
-
-            if error_bars == 'SD':
-                ax.fill_between(angles_deg, performance_data - performance_sd, performance_data + performance_sd, color=error_fill_color, alpha=0.4)
-                ax.text(0.9, -0.05, '±SD', transform=ax.transAxes, fontsize=12, verticalalignment='top', color='black')
-
-            if error_bars == 'SEM':
-                ax.fill_between(angles_deg, performance_data - performance_sem, performance_data + performance_sem, color=error_fill_color, alpha=0.4)
-                ax.text(0.9, -0.05, '±SEM', transform=ax.transAxes, fontsize=12, verticalalignment='top', color='black')
-
-        ax.set_xlim([limits[0], limits[1]])
-        ax.set_ylim(0, 1)
-
-        tick_locs = np.arange(limits[0], limits[1]+1, x_label_gap)
-        tick_labels = [f"{int(deg)}" for deg in np.arange(limits[0], limits[1]+1, x_label_gap)]
-
-        ax.set_xticks(tick_locs)
-        ax.set_xticklabels(tick_labels)
-
-
-        ax.set_title(title, fontsize=16)
-        ax.set_xlabel('Angle (degrees)')
-        ax.set_ylabel('Performance')
-        ax.legend(loc='upper center', bbox_to_anchor=(0.5, -0.1), shadow=True, ncol=1, title='Cue Time:')
-
-        # ------ save figures ------    
-
-        # Create directory if it doesn't exist (but don't concatenate path multiple times)
-        if not output_path.exists():
-            output_path.mkdir(parents=True, exist_ok=True)
-
-        # Define the base filename with date and time
-        date_time = datetime.now().strftime("%Y%m%d_%H%M%S")
-
-        base_filename = f"{date_time}_cue_time_comparison_line"
-        output_filename_svg = f"{base_filename}.svg"
-        output_filename_png = f"{base_filename}.png"
-
-        # Check for existing SVG and PNG files and modify filenames if necessary
-        counter = 0
-        while (output_path / output_filename_svg).exists() or (output_path / output_filename_png).exists():
-            output_filename_svg = f"{base_filename}_{counter}.svg"
-            output_filename_png = f"{base_filename}_{counter}.png"
-            counter += 1
-
-        # Save the plot as SVG in the desired folder
-        print(f"Saving plot as SVG to: '{output_path / output_filename_svg}'")
-        plt.savefig(output_path / output_filename_svg, format='svg', bbox_inches='tight', transparent=True)
-
-        # Save the plot as PNG in the desired folder
-        print(f"Saving plot as PNG to: '{output_path / output_filename_png}'")
-        plt.savefig(output_path / output_filename_png, format='png', bbox_inches='tight', transparent=True)
-
-        # --------------------------------------------
-
-        plt.show()
->>>>>>> 27551210
+from matplotlib import pyplot as plt
+from Session_nwb import Session
+from pathlib import Path
+from Cohort_folder import Cohort_folder
+import json
+import numpy as np
+from collections import defaultdict
+from datetime import datetime
+
+
+
+def plot_performance_by_angle(sessions, 
+                              cue_times,
+                              title='title', 
+                              bin_mode='manual', 
+                              num_bins=12, 
+                              trials_per_bin=10, 
+                              plot_mode='radial', 
+                              cue_mode='both',
+                              error_bars='SEM',
+                              x_label_gap = 30,
+                              output_path = None,
+                              use_predefined_colors = "yes"):
+    """
+    This function takes a list of lists of sessions and plots the performance by angle of all trials in the sessions given.
+    ### Inputs: 
+    - sessions: list of session objects (Session class already loaded)
+    - cue_times: list of cue time labels corresponding to each session list
+    - title: title of the plot
+    - bin_mode: 'manual' (->set num_bins), 'rice', 'tpb' (trials per bin ->set tpb value) -  to choose the method of binning
+    - num_bins: number of bins to divide the angles into
+    - trials_per_bin: number of trials per bin for tbp bin mode.
+    - plot_mode: 'radial' or 'bar' to choose the type of plot
+    - cue_mode: 'both', 'visual' or 'audio' to choose the type of cue to plot
+    """
+    # Define a color map
+    viridis = plt.cm.get_cmap('viridis')
+
+    predefined_colors = {'unlimited': viridis(0.0),  
+                        '1000ms': viridis(0.1),    
+                        '750ms': viridis(0.2),   
+                        '500ms': viridis(0.4),
+                        '300ms': viridis(0.5),     
+                        '100ms': viridis(0.6),
+                        '50ms': viridis(0.7),
+                        '25ms': viridis(0.8),
+                        '5ms': viridis(1.0)}
+    
+    marco_defined_colors = {
+        "100ms": (0, 0.68, 0.94),   # Cyan
+        "50ms": (0.93, 0, 0.55),    # Magenta
+        "25ms": (1, 0.59, 0),       # Orange
+        "5ms": (0.13, 0.13, 0.67)}  # Dark blue
+
+    def get_colors_for_cue_times(cue_times):
+        # Separate 'unlimited' from numeric cue times for sorting
+        numeric_cue_times = [cue for cue in cue_times if cue != 'unlimited']
+        numeric_cue_times.sort(key=lambda x: float(x.replace('ms', '')))
+
+        # Append 'unlimited' to the end if present
+        if 'unlimited' in cue_times:
+            sorted_cue_times = numeric_cue_times + ['unlimited']
+        else:
+            sorted_cue_times = numeric_cue_times
+
+        # Auto-generate colors across the viridis spectrum, in reverse order
+        color_dict = {cue: viridis(1 - i / (len(sorted_cue_times) - 1)) for i, cue in enumerate(sorted_cue_times)}
+        
+        return color_dict
+
+
+    # Calculate performance for each bin
+    def calc_performance(bins):
+        # returns a list of the average performance for each bin:
+        return [sum(bins[key]) / len(bins[key]) if bins[key] else 0 for key in sorted(bins)]
+    
+    def get_trials(session_list):
+
+        trials = {}
+        total_trials = []
+        
+        for session in session_list:
+            mouse = session.session_dict['mouse_id']
+            if mouse not in trials:
+                trials[mouse] = {'trials': []}
+            if cue_mode == 'both':
+                trials[mouse]['trials'] += session.trials
+                total_trials += session.trials
+            elif cue_mode == 'visual':
+                for trial in session.trials:
+                    if 'audio' not in trial['correct_port']:
+                        trials[mouse]['trials'].append(trial)
+                        total_trials.append(trial)
+            elif cue_mode == 'audio':
+                for trial in session.trials:
+                    if 'audio' in trial['correct_port']:
+                        trials[mouse]['trials'].append(trial)
+                        total_trials.append(trial)
+        
+        return total_trials, trials
+
+
+    # Datasets is a dictionary with cue times, and in each cue time is the mice that were used. 
+    # In each mouse is the trials. 
+    # Later I also add performance data to each mouse. 
+    data_sets = {}
+
+    for session_list, cue_time in zip(sessions, cue_times):
+        total_trials, trials = get_trials(session_list) # trials is a dict with mouse sorted trials
+                                                        # total is all trials in a cue group
+        if cue_time not in data_sets:
+            data_sets[cue_time] = {'total_trials': [], 'trials': defaultdict(list)}
+            # print(f"adding {cue_time}")
+
+        # print(f"Num trials in {cue_time} = {len(total_trials)}")
+        data_sets[cue_time]['total_trials'].extend(total_trials)
+
+        # Merging dictionaries in trials
+        for mouse, trial_list in trials.items():
+            # print(trial_lis/t.keys())
+            data_sets[cue_time]['trials'][mouse].extend(trial_list['trials'])
+
+    
+    # After the loop, you can flatten `total_trials` and handle merging if necessary
+    for cue_time, data in data_sets.items():
+        # Flattening `total_trials` into a single list
+        # data_sets[cue_time]['total_trials'] = [trial for sublist in data['total_trials'] for trial in sublist]
+        data_sets[cue_time]['trials'] = {mouse: {'trials': trial_list} for mouse, trial_list in data['trials'].items()}
+
+    cue_times = list(data_sets.keys())
+
+    if use_predefined_colors == "no":
+        predefined_colors = get_colors_for_cue_times(cue_times)
+
+    if use_predefined_colors == "Marco":
+        predefined_colors = marco_defined_colors
+
+
+
+    for cue_time in data_sets:
+        # print(cue_time)
+        # trials is a dict of mouse names and the trials that I'm interested in (all, visual or audio).
+        trials = data_sets[cue_time]['trials']
+        # bin the trials into 30 degree bins, ranging from 180 to -180
+        # get total n trials across all mice:
+        n = len(data_sets[cue_time]['total_trials'])
+
+        # determine num bins and then bin size:
+        if bin_mode == 'manual':
+            num_bins = num_bins
+        elif bin_mode == 'rice':
+            num_bins = 2 * n ** (1/3)
+        elif bin_mode == 'tpb':
+            num_bins = n / trials_per_bin
+        else:
+            raise ValueError('bin_mode must be "manual", "rice" or "tpb"')
+        
+        # based on the range of angles in use, find the bin size baseed on num of bins:
+        if plot_mode == 'linear_comparison' \
+            or plot_mode == 'bar_split' \
+                or plot_mode == 'bar_split_overlay' \
+                    or plot_mode == 'radial_abs':
+            limits = (0, 180)
+            num_bins = 10
+        else:
+            limits = (-180, 180)
+        bin_size = round((limits[1] - limits[0]) / num_bins)
+
+        bin_titles = []
+        performance = []
+    
+        # if the plots are for the full range of angles then find performance for the full range:
+        for mouse in trials:
+            # print(trials[mouse].keys())
+            bins = {i: [] for i in range(limits[0], limits[1], bin_size)}
+            for trial in trials[mouse]['trials']:
+                if trial["turn_data"] != None:
+                    if plot_mode == 'radial_abs' or plot_mode == 'linear_comparison':
+                        angle = abs(trial["turn_data"]["cue_presentation_angle"])
+                    else:
+                        angle = trial["turn_data"]["cue_presentation_angle"]
+                    for bin in bins:
+                        if angle < bin + bin_size and angle >= bin:
+                            if trial["next_sensor"] != {}:
+                                if int(trial["correct_port"][-1]) == int(trial["next_sensor"]["sensor_touched"][-1]):
+                                    bins[bin].append(1)
+                                else:
+                                    bins[bin].append(0)
+                            else:
+                                bins[bin].append(0)
+
+            trials[mouse]['performance'] = calc_performance(bins)
+            bin_titles = [f"{int(key) + (bin_size / 2)}" for key in sorted(bins)]
+
+        performance_data = np.array([trials[mouse]['performance'] for mouse in trials])
+        performance = np.mean(performance_data, axis=0)
+        performance_sd = np.std(performance_data, axis=0)
+        n = len(performance_data)
+        performance_sem = performance_sd / np.sqrt(n)
+
+        data_sets[cue_time]['performance'] = performance
+        data_sets[cue_time]['performance_sem'] = performance_sem
+        data_sets[cue_time]['performance_sd'] = performance_sd
+        data_sets[cue_time]['bin_titles'] = bin_titles
+
+    # Radial Plot:
+
+    if plot_mode == 'radial' or plot_mode == 'radial_abs':
+
+        # Polar Plot with Adjustments for Consistent Coloring
+        plt.figure(figsize=(8, 10))
+        ax = plt.subplot(111, polar=True)
+
+        error_fill_color = 'skyblue'  # Shared color for the error fill
+
+        for cue_time in predefined_colors.keys():
+            if cue_time not in data_sets:
+                continue
+            bin_titles = data_sets[cue_time]['bin_titles']
+            performance = data_sets[cue_time]['performance']
+            performance_sem = data_sets[cue_time]['performance_sem']
+            performance_sd = data_sets[cue_time]['performance_sd']
+            total_trials = data_sets[cue_time]['total_trials']
+            trials = data_sets[cue_time]['trials']
+
+            angles_deg = np.array(bin_titles, dtype=np.float64)  # Original angles, from -180 to 180
+            performance_data = np.array(performance)  # Assuming performance data is ready
+
+            adjusted_angles_deg = angles_deg % 360  # Adjust for radial plot
+            angles_rad = np.radians(adjusted_angles_deg)  # Convert to radians
+
+            if plot_mode != 'radial_abs':
+                angles_rad = np.append(angles_rad, angles_rad[0])
+                performance_data = np.append(performance_data, performance_data[0])
+                performance_sem = np.append(performance_sem, performance_sem[0])
+                performance_sd = np.append(performance_sd, performance_sd[0])
+
+            label = f"{cue_time} - Trials: {len(total_trials)} - Mice: {len(trials)}"
+
+            color = predefined_colors[cue_time]
+
+            ax.plot(angles_rad, performance_data, marker='o', color=color, label=label)  # Use predefined color
+            if error_bars == 'SD':
+                ax.fill_between(angles_rad, performance_data - performance_sd, performance_data + performance_sd, color=error_fill_color, alpha=0.4)
+                ax.text(0.9, 0, '±SD', transform=ax.transAxes, fontsize=12, verticalalignment='top', color='black')
+            if error_bars == 'SEM':
+                ax.fill_between(angles_rad, performance_data - performance_sem, performance_data + performance_sem, color=error_fill_color, alpha=0.4)
+                ax.text(0.9, 0, '±SEM', transform=ax.transAxes, fontsize=12, verticalalignment='top', color='black')
+
+        tick_locs = np.radians(np.arange(limits[0], limits[1]+1, x_label_gap)) % (2 * np.pi)
+        tick_labels = [f"{int(deg)}" for deg in np.arange(limits[0], limits[1]+1, x_label_gap)]
+
+        ax.set_xticks(tick_locs)
+        ax.set_xticklabels(tick_labels)
+        ax.set_ylim(0, 1)
+
+        ax.set_theta_zero_location('N')
+        if plot_mode == 'radial_abs':
+            ax.set_theta_direction(-1)
+            ax.set_thetamax(limits[1])
+            ax.set_thetamin(limits[0])
+        else:
+            ax.set_theta_direction(1)
+
+        ax.legend(loc='upper center', bbox_to_anchor=(0.5, -0.05), shadow=True, ncol=1, title='Cue Time:')
+        ax.set_title(title, va='bottom', fontsize=16)
+        
+        # ------ save figures ------    
+
+        # Create directory if it doesn't exist (but don't concatenate path multiple times)
+        if not output_path.exists():
+            output_path.mkdir(parents=True, exist_ok=True)
+
+        # Define the base filename with date and time
+        date_time = datetime.now().strftime("%Y%m%d_%H%M%S")
+
+        base_filename = f"{date_time}_cue_time_comparison_radial"
+        output_filename_svg = f"{base_filename}.svg"
+        output_filename_png = f"{base_filename}.png"
+
+        # Check for existing SVG and PNG files and modify filenames if necessary
+        counter = 0
+        while (output_path / output_filename_svg).exists() or (output_path / output_filename_png).exists():
+            output_filename_svg = f"{base_filename}_{counter}.svg"
+            output_filename_png = f"{base_filename}_{counter}.png"
+            counter += 1
+
+        # Save the plot as SVG in the desired folder
+        print(f"Saving plot as SVG to: '{output_path / output_filename_svg}'")
+        plt.savefig(output_path / output_filename_svg, format='svg', bbox_inches='tight', transparent=True)
+
+        # Save the plot as PNG in the desired folder
+        print(f"Saving plot as PNG to: '{output_path / output_filename_png}'")
+        plt.savefig(output_path / output_filename_png, format='png', bbox_inches='tight', transparent=True)
+
+        # --------------------------------------------
+
+        plt.show()
+
+    if plot_mode == 'linear_comparison':
+
+        # Linear Plot with Adjustments for Consistent Coloring
+        plt.figure(figsize=(8, 6))
+        ax = plt.subplot(111)
+
+        error_fill_color = 'skyblue'  # Shared color for the error fill
+
+        for cue_time in predefined_colors.keys():
+            if cue_time not in data_sets:
+                continue
+            bin_titles = data_sets[cue_time]['bin_titles']
+            performance = data_sets[cue_time]['performance']
+            performance_sem = data_sets[cue_time]['performance_sem']
+            performance_sd = data_sets[cue_time]['performance_sd']
+            total_trials = data_sets[cue_time]['total_trials']
+            trials = data_sets[cue_time]['trials']
+
+            angles_deg = np.array(bin_titles, dtype=np.float64)  # Original angles, from -180 to 180
+            performance_data = np.array(performance)  # Assuming performance data is ready
+
+            label = f"{cue_time} - Trials: {len(total_trials)} - Mice: {len(trials)}"
+            color = predefined_colors[cue_time]
+
+            ax.plot(angles_deg, performance_data, marker='o', color=color, label=label)  # Use predefined color
+
+            if error_bars == 'SD':
+                ax.fill_between(angles_deg, performance_data - performance_sd, performance_data + performance_sd, color=error_fill_color, alpha=0.4)
+                ax.text(0.9, -0.05, '±SD', transform=ax.transAxes, fontsize=12, verticalalignment='top', color='black')
+
+            if error_bars == 'SEM':
+                ax.fill_between(angles_deg, performance_data - performance_sem, performance_data + performance_sem, color=error_fill_color, alpha=0.4)
+                ax.text(0.9, -0.05, '±SEM', transform=ax.transAxes, fontsize=12, verticalalignment='top', color='black')
+
+        ax.set_xlim([limits[0], limits[1]])
+        ax.set_ylim(0, 1)
+
+        tick_locs = np.arange(limits[0], limits[1]+1, x_label_gap)
+        tick_labels = [f"{int(deg)}" for deg in np.arange(limits[0], limits[1]+1, x_label_gap)]
+
+        ax.set_xticks(tick_locs)
+        ax.set_xticklabels(tick_labels)
+
+
+        ax.set_title(title, fontsize=16)
+        ax.set_xlabel('Angle (degrees)')
+        ax.set_ylabel('Performance')
+        ax.legend(loc='upper center', bbox_to_anchor=(0.5, -0.1), shadow=True, ncol=1, title='Cue Time:')
+
+        # ------ save figures ------    
+
+        # Create directory if it doesn't exist (but don't concatenate path multiple times)
+        if not output_path.exists():
+            output_path.mkdir(parents=True, exist_ok=True)
+
+        # Define the base filename with date and time
+        date_time = datetime.now().strftime("%Y%m%d_%H%M%S")
+
+        base_filename = f"{date_time}_cue_time_comparison_line"
+        output_filename_svg = f"{base_filename}.svg"
+        output_filename_png = f"{base_filename}.png"
+
+        # Check for existing SVG and PNG files and modify filenames if necessary
+        counter = 0
+        while (output_path / output_filename_svg).exists() or (output_path / output_filename_png).exists():
+            output_filename_svg = f"{base_filename}_{counter}.svg"
+            output_filename_png = f"{base_filename}_{counter}.png"
+            counter += 1
+
+        # Save the plot as SVG in the desired folder
+        print(f"Saving plot as SVG to: '{output_path / output_filename_svg}'")
+        plt.savefig(output_path / output_filename_svg, format='svg', bbox_inches='tight', transparent=True)
+
+        # Save the plot as PNG in the desired folder
+        print(f"Saving plot as PNG to: '{output_path / output_filename_png}'")
+        plt.savefig(output_path / output_filename_png, format='png', bbox_inches='tight', transparent=True)
+
+        # --------------------------------------------
+
+        plt.show()