--- conflicted
+++ resolved
@@ -1,4 +1,3 @@
-<<<<<<< HEAD
 # How to use the Red Hex analysis pipeline:
 
 ## Prerequisites:
@@ -130,18 +129,20 @@
 ### 3. Install dependancies
 Activate the environment. Use pip install to add the necessary libraries:
 ```bash
-python -m pip install matplotlib numpy seaborn opencv-contrib-python scipy pynwb==2.3.3
-```
+python -m pip install open-ephys-python-tools colorama 
+```
+```bash
+conda install matplotlib numpy seaborn scipy opencv h5py
+```
+Then run `pip install pynwb==2.3.3`. This ensure the h5py that it uses works properly maybe?
 
 ---
 
 ### Troubleshooting
 
-If you encounter any issues during the environment setup, ensure that:
-- You have the latest version of Conda installed.
-- The `environment.yml` file is correctly formatted and located in the root directory of the project.
-
-For further assistance, refer to the [Conda documentation](https://docs.conda.io/projects/conda/en/latest/index.html).
+If you encounter any issues during the environment setup
+- Ensure that you have the latest version of Conda installed.
+- Try uninstalling and reinstalling individual modules. Some can be strange and need you to install via conda to work.
 
 ---
 
@@ -204,213 +205,3 @@
     - `Session.draw_LEDs()` - Function for generation of whole session videos with LED locations drawn on. Should really be its own script.
 
 
-=======
-# How to use the Red Hex analysis pipeline:
-
-## Prerequisites:
-- ### Data:
-  - Collect data on red hex using Main Behaviour Control .py varient. 
-    This should create the following files (*SP = Session Prefix. Date-Time_MouseID*):
-    - **[SP]_Phase_x_behaviour_data.json**  (Sendkey.py data/ metadata)
-    - **[SP]_Tracker_data.json**    (Camera frame ID numbers + IR light tracking data)
-    - **[SP]_raw_MP.avi**   (Behaviour Video)
-    - **[SP]_Arduino_DAQ.json**     (Arduino based DAQ data/ messages)
-    - **[Open Ephys Aquisition Board data folder]** (Ephys data/ sync pulse data)  
-  -  These files should all be in a folder with title [SP], and all session folders whould be in one larger cohort folder.
-
-- ### Environment:
-  - Access to hex/hal and the cluster required.
-  - I use VSCode as my primary analysis environment but there's no reason this can't be done anywhere, eg the terminal or Spyder.
-  - The current location of the scripts is: `/cephfs2/srogers/New_analysis_pipeline`
-  - Request access to a cpu node with the following command given in hex:
-    ```bash
-    srun -c112 -n1 --pty bash
-    ```
-  - Then activate the conda environment BehaviourControl:
-    ```bash
-    conda activate BehaviourControl
-    ```
-    - **Note:** This environment will need to be set up before first use on new account.
-
-
-- ## Preliminary analysis:
-    Must be done before any post-processing can happen. 
-- ### DAQ processing:
-  - **`analysis_manager.py`** is the main script for processing the raw data listed above. It currently requires setting the 
-  path to the cohort folder manually within the script at the bottom of it. For faster processing, the main function should be set to main_MP(). Process number also needs changing.
-    ```python
-    def main_MP():
-
-        cohort_directory = Path(r"/cephfs2/srogers/240207_Dans_data") # Change cohort directory here
-
-        directory_info = Cohort_folder(cohort_directory).cohort
-        sessions_to_process = []
-        refresh = False
-        for mouse in directory_info["mice"]:
-            for session in directory_info["mice"][mouse]["sessions"]:
-                session_directory = Path(directory_info["mice"][mouse]["sessions"][session]["directory"])
-                if directory_info["mice"][mouse]["sessions"][session]["raw_data"]["is_all_raw_data_present?"] == True:
-                    if not directory_info["mice"][mouse]["sessions"][session]["processed_data"]["preliminary_analysis_done?"] == True or refresh == True:
-                        sessions_to_process.append(session_directory)
-        print(f"Processing {len(sessions_to_process)} sessions...")
-
-        processes = 8       # Change process number to 112 if using cluster, 8 if running on hex/hal
-
-        with mp.Pool(processes) as pool:
-            pool.map(Process_Raw_Behaviour_Data, sessions_to_process)
-
-    if __name__ == "__main__":
-        main_MP()
-    ```
-  - **This script will then take about an hour to run.** It performs preliminary processing on the raw data to format the data for faster access by later scripts. A single process version of main() also exists and can be used, however this turns this into an overnight/ day job.
-  - **Note:** This script is built to avoid double processing. If a session folder already contains the files that are produced by analysis_manager then these are detected and the session is not added to the list of sessions to process. Therefore this function can safely be run multiple times on one cohort folder and you can add new sessions to is as you like.
-  - It produces the following files in each session folder:
-    - **[SP]_processed_DAQ_data.json** - This file holds the data that represents the states of components in the red hex rig throughout the session, eg LEDs, solenoids, speakers etc... These values are 1s and 0s in a list which indexes onto another list of timestamps taken from the ephys system, allowing high accuracy syncing of components such as the camera, laser and also the ephys data if in use. 
-
-      *Currently the component data is logged about about 1kHz, however can be pushed to 4kHz with some drop outs of data occasionally*.
-    
-    - **[SP]_sendkey_logs.json** - Obselete.  Contains a dataframe of session data processed from the inaccurate sendkey logs collected by the computer at the time of behaviour control.
-    - **[SP]_video_frame_times.json** - Timestamps for the video frames based on their official frame_ID. Used to account for dropped frames during video recording, so that there is not a drift in video position.
-    - **[SP].png** - A saved plot of the DAQ data, allowing a broad raw overview of the session, represented by the states of the rig components throughout.
-
-  - Also created in the cohort folder are cohort summary files which allow easy viewing of the sessions and phases used throughout the cohort. These include:
-    - **cohort_info.json** - A detailed breakdown of all file paths and properties of each session, sorted into mice and ordered by date. This dictionary is primarily used by scripts to check for completeness of data and access to specific mice or phases, for example.
-    - **concise_cohort_info.json** - As the title suggests, a concise version, designed for easy reading of key info. the purpose of this is largly replaced by cohort_info.png, however.
-    - **cohort_info.png** - A graphical representation of key cohort information. This shows the sessions that took place for each of the mice on each day of the training/ recording, as well as the total number of trials that the mouse did that day.
-
-        **Note:** Every time that cohort_folder is run, these files are updated. After adding new files, one run of this is required to see those sessions included in this info.
-
-- ### [DeepLabCut](https://github.com/DeepLabCut/DeepLabCut) processing:
-  - Each of the videos in the session folders must also be passed through deeplabcut analysis. To achieve this I have pretrained one model on 5 wild-type with no implants performing the behaviour, which serves as the model used on all other similar videos.
-
-  - The rough overview is that we make a list of videos to analyse, and distribute that across multiple gpu's that we have access to:
-    - 1: Run **make_vid_list.py**. Requires you to specify the cohort folder within it. This goes over the cohort and determines which session folders are good to analyse and which have already been analysed. It then produces a .txt in the cohort folder containing this list of directories.
-    - 2: In bash, cd to cohort directory, where the videos_to_analyse.txt file is generated by the make_vid_list.py function.
-    - 3: Run `NUM_LINES=$(wc -l < videos_to_analyse.txt)`
-    - 4: Run `sbatch --array=1-${NUM_LINES}%8 "/cephfs2/srogers/New_analysis_pipeline/Scripts/newSH.sh"`. The %8 in this command specifies the number of gpu's that are to be used.
-
-        This will then run in the terminal and output slurm-out files into the cohort folder. Takes about an hour.
-
-  - Currently, the model is stored at `config = r'/cephfs2/srogers/New_analysis_pipeline/training_videos/DLC_Project_231212_193535_wtjx285-2a_raw_MP-SRC-2024-01-09/config.yaml'`. This is specified in newSH.sh.
-
-
----
-# Post-processing:
-## Git repo installation and environment setup:
-
-### Analysis Environment Setup
-
-This guide provides instructions to set up the analysis environment for this project using Conda. Follow these steps to clone the repository and set up the environment.
-
-### Prerequisites
-
-Ensure you have the following installed on your machine:
-- [Git](https://git-scm.com/)
-- [Conda](https://docs.conda.io/en/latest/miniconda.html) (Miniconda or Anaconda)
-
-## Setup Instructions
-
-### 1. Clone the Repository
-
-First, clone this repository to your local machine using Git:
-
-```bash
-git clone https://github.com/your-username/your-repository.git
-```
-
-Replace `your-username` and `your-repository` with the actual GitHub username and repository name.
-
-Navigate into the cloned repository directory:
-
-```bash
-cd your-repository
-```
-
-### 2. Create the Conda Environment
-
-Create the analysis environemt using the following command:  
-```bash
-conda create -n behaviour_analysis python==3.10 -y
-```
-
-### 3. Install dependancies
-Activate the environment. Use pip install to add the necessary libraries:
-```bash
-python -m pip install open-ephys-python-tools colorama 
-```
-```bash
-conda install matplotlib numpy seaborn scipy opencv h5py
-```
-Then run `pip install pynwb==2.3.3`. This ensure the h5py that it uses works properly maybe?
-
----
-
-### Troubleshooting
-
-If you encounter any issues during the environment setup
-- Ensure that you have the latest version of Conda installed.
-- Try uninstalling and reinstalling individual modules. Some can be strange and need you to install via conda to work.
-
----
-
-## How post-processing works:
-  - Post-processing relies primarily on **`Cohort_folder.py`** and **`Session.py`** as the layers through which the session folder data are accessed.
-    - `Cohort_folder` usage:
-        ```python
-        from Cohort_folder import Cohort_folder
-
-        cohort_directory = r"path/to/cohort/session/files"
-
-        cohort = Cohort_folder(cohort_directory) 
-        
-        info = cohort.cohort  # .cohort accesses the same dictionary as saved in cohort_info.json. This is a very full dictionary and requires a lot of code to find sessions of interest.
-
-        phases = cohort_object.phases   # .phases provides a breakdown of sessions by behaviour phase that was used. This allows easy access to sessions in a particular phase of interest, for example phase 9.
-
-        # For example:
-        session_directories = []
-
-        for session in phases["9"]:
-            mouse = phases["9"][session]["mouse"]
-            if mouse == "WTJP239-4b":
-                session_directories.append(Path(phases["9"][session]["path"]))
-        ```
-    - `Session.py` usage:
-        ```python
-        from Session import Session
-
-        session_path = r"/cephfs2/srogers/240207_Dans_data/240208_132254_WTJP239-4b"
-
-        session = Session(session_path)
-
-        trials = session.trials
-        ```
-        
-        - Trials are currently formatted as a list of trial dictionaries, each containing this data:
-        eg: {'start': 2234722, 'end': 2238854, 'correct_port': 3, 'next_sensor_time': 2238850, 'next_sensor_ID': 3}
-
-        - The numbers here represent indices which allow access to other data forms in a synced up manner.
-        For example, the timestamp at which this happened can be accessed though the session.timestamps list:
-            
-            ```python
-            # Calculating trial duration:
-            trial_start = session_objects[session_index].timestamps[trials[0]["start"]]
-            trial_end = session_objects[session_index].timestamps[trials[0]["next_sensor_time"]]
-            trial_time = trial_end - trial_start
-
-            # Evaluating trial success:
-            success = True if int(trials[0]["correct_port"]) == int(trials[0]["next_sensor_ID"]) else False
-            ```
-
-  - ### Current post-processing scripts:
-    All post-processing scripts have the format `PP-[script].py`
-
-    - `PP-plot_performance.py` - Radial plots of performance based on cue presentation angle.
-    - `PP-plot_trial_time.py` - Radial plots of time to reach port based on cue presentation angle.
-    - `PP-post_processing.py` - Mildly obselete notebook for rough plots of data. Predecessor to Session.py.
-    - `PP-sorted_video.py` - Generation of cut videos showing trials rotated and sorted.
-    - `Session.draw_LEDs()` - Function for generation of whole session videos with LED locations drawn on. Should really be its own script.
-
-
-
->>>>>>> a280180c
