--- conflicted
+++ resolved
@@ -1,316 +1,3 @@
-<<<<<<< HEAD
-from matplotlib import pyplot as plt
-from Session_nwb import Session
-from pathlib import Path
-from Cohort_folder import Cohort_folder
-import json
-import numpy as np
-
-
-
-
-def plot_performance_by_angle(sessions, 
-                              title = 'title', 
-                              bin_mode = 'manual', 
-                              num_bins=12, 
-                              trials_per_bin=10, 
-                              plot_mode='radial', 
-                              cue_mode='both',
-                              error_bars = 'SEM'):
-    """
-    This function takes a list of sessions and plots the performance by angle of all trials in the sessions given.
-    ### Inputs: 
-    - cohort: Cohort_folder object
-    - sessions: list of session objects (Session class already loaded)
-    - title: title of the plot
-    - bin_mode: 'manual' (->set num_bins), 'rice', 'tpb' (trials per bin ->set tpb value) -  to choose the method of binning
-    - num_bins: number of bins to divide the angles into
-    - trials_per_bin: number of trials per bin for tbp bin mode.
-    - plot_mode: 'radial' or 'bar' to choose the type of plot
-    - cue_mode: 'both', 'visual' or 'audio' to choose the type of cue to plot
-    """
-    # Calculate performance for each bin
-    def calc_performance(bins):
-        return [sum(bins[key]) / len(bins[key]) if bins[key] else 0 for key in sorted(bins)]
-        # returns a list of averages for each key in bins
-    
-    # Load trial list:
-    total_trials = []
-    for session in sessions:
-        if cue_mode == 'both':
-            total_trials += session.trials
-        elif cue_mode == 'visual':
-            for trial in session.trials:
-                if 'audio' not in trial['correct_port']:
-                    total_trials.append(trial)
-        elif cue_mode == 'audio':
-            for trial in session.trials:
-                if 'audio' in trial['correct_port']:
-                    total_trials.append(trial)
-
-    trials = {}
-    for session in sessions:
-        mouse = session.session_dict['mouse_id']
-        if mouse not in trials:
-            trials[mouse] = {'trials': []}
-        if cue_mode == 'both':
-            trials[mouse]['trials'] += session.trials
-        elif cue_mode == 'visual':
-            for trial in session.trials:
-                if 'audio' not in trial['correct_port']:
-                    trials[mouse]['trials'].append(trial)
-        elif cue_mode == 'audio':
-            for trial in session.trials:
-                if 'audio' in trial['correct_port']:
-                    trials[mouse]['trials'].append(trial)
-
-
-    # bin the trials into 30 degree bins, ranging from 180 to -180
-    n = len(total_trials)
-    if bin_mode == 'manual':
-        num_bins = num_bins
-    elif bin_mode == 'rice':
-        num_bins = 2 * n ** (1/3)
-    elif bin_mode == 'tpb':
-        num_bins = n / trials_per_bin
-    else:
-        raise ValueError('bin_mode must be "manual", "rice" or "tpb"')
-
-    bin_size = round(360 / num_bins)
-
-    bin_titles = []
-    performance = []
-    
-    if plot_mode == 'bar_split' or plot_mode == 'bar_split_overlay':
-
-        for mouse in trials:
-
-            left_bins = {i: [] for i in range(0, 180, bin_size)}
-            right_bins = {i: [] for i in range(0, 180, bin_size)}
-
-            # Bin trials based on turn direction and angle
-            for trial in trials[mouse]['trials']:
-                if trial["turn_data"] is not None:
-                    angle = trial["turn_data"]["cue_presentation_angle"]
-                    if trial["next_sensor"] != {}:
-                        correct = int(trial["correct_port"][-1]) == int(trial["next_sensor"]["sensor_touched"][-1])
-                    else:
-                        correct = 0
-                        
-                    if angle < 0:  # Left turn
-                        bin_index = abs(angle) // bin_size * bin_size
-                        left_bins[bin_index].append(correct)
-                    elif angle > 0:  # Right turn
-                        bin_index = angle // bin_size * bin_size
-                        right_bins[bin_index].append(correct)
-
-            trials[mouse]['left_performance'] = calc_performance(left_bins)
-            trials[mouse]['right_performance'] = calc_performance(right_bins)
-            bin_titles = [f"{int(key) + (bin_size / 2)}" for key in sorted(left_bins)] 
-
-        left_performance_data = np.array([trials[mouse]['left_performance'] for mouse in trials])
-        left_performance = np.mean(left_performance_data, axis=0)
-        left_performance_sd = np.std(left_performance_data, axis=0)
-        n = len(left_performance_data)
-        left_performance_sem = left_performance_sd / np.sqrt(n)
-
-        right_performance_data = np.array([trials[mouse]['right_performance'] for mouse in trials])
-        right_performance = np.mean(right_performance_data, axis=0)
-        right_performance_sd = np.std(right_performance_data, axis=0)
-        n = len(left_performance_data)
-        right_performance_sem = right_performance_sd / np.sqrt(n)
-
-    else:
-        for mouse in trials:
-            bins_normal = {i: [] for i in range(-180, 180, bin_size)}
-            bins_catch = {i: [] for i in range(-180, 180, bin_size)}
-
-            catch_count = 0
-            normal_count = 0
-
-            for trial in trials[mouse]['trials']:
-                if trial["turn_data"] != None:
-                    angle = trial["turn_data"]["cue_presentation_angle"]
-                    for bin in bins_normal:
-                        if angle < bin + bin_size and angle >= bin:
-                            if trial['catch'] == True:
-                                catch_count += 1
-                                if trial["next_sensor"] != {}:
-                                    if int(trial["correct_port"][-1]) == int(trial["next_sensor"]["sensor_touched"][-1]):
-                                        bins_catch[bin].append(1)
-                                    else:
-                                        bins_catch[bin].append(0)
-                                else:
-                                    bins_catch[bin].append(0)
-                            else:
-                                normal_count +=1
-                                if trial["next_sensor"] != {}:
-                                    if int(trial["correct_port"][-1]) == int(trial["next_sensor"]["sensor_touched"][-1]):
-                                        bins_normal[bin].append(1)
-                                    else:
-                                        bins_normal[bin].append(0)
-                                else:
-                                    bins_normal[bin].append(0)
-            # print(catch_count, normal_count)
-
-            trials[mouse]['normal_performance'] = calc_performance(bins_normal)
-            trials[mouse]['catch_performance'] = calc_performance(bins_catch)
-            bin_titles = [f"{int(key) + (bin_size / 2)}" for key in sorted(bins_normal)]
-
-        # Initialize the plotting_data dictionary
-        plotting_data = {}
-
-        # Process and store normal performance data
-        data_normal = {}
-        normal_performance_data = np.array([trials[mouse]['normal_performance'] for mouse in trials])
-        data_normal['performance_data'] = normal_performance_data
-        data_normal['performance_mean'] = np.mean(normal_performance_data, axis=0)
-        data_normal['performance_sd'] = np.std(normal_performance_data, axis=0)
-        data_normal['n'] = len(normal_performance_data)     # n mice
-        data_normal['performance_sem'] = data_normal['performance_sd'] / np.sqrt(data_normal['n'])
-
-        # Store normal data in the plotting_data dictionary
-        plotting_data['normal'] = data_normal
-
-        # Process and store catch performance data
-        data_catch = {}
-        catch_performance_data = np.array([trials[mouse]['catch_performance'] for mouse in trials])
-        data_catch['performance_data'] = catch_performance_data
-        data_catch['performance_mean'] = np.mean(catch_performance_data, axis=0)
-        data_catch['performance_sd'] = np.std(catch_performance_data, axis=0)
-        data_catch['n'] = len(catch_performance_data)       # n mice
-        data_catch['performance_sem'] = data_catch['performance_sd'] / np.sqrt(data_catch['n'])
-
-        # Store catch data in the plotting_data dictionary
-        plotting_data['catch'] = data_catch
-
-
-    def plot_performance(bin_titles, performance, errors, title, color_map='viridis'):
-        plt.figure(figsize=(10, 6))
-        plt.style.use('ggplot')
-
-        # Use the color map for the line color
-        colors = plt.cm.get_cmap(color_map, len(bin_titles))
-
-        # Convert bin titles to numeric if they are not already, for plotting
-        bin_numeric = np.array(bin_titles, dtype=float)
-
-        # Create a line plot with error bars
-        plt.errorbar(bin_numeric, performance, yerr=errors, fmt='o-', color='royalblue', ecolor='lightsteelblue', elinewidth=3, capsize=0, linestyle='-', linewidth=2)
-        plt.text(0, 0, '±SEM', transform=plt.gca().transAxes, fontsize=12, verticalalignment='top', color='black')
-        plt.xlabel('Turn Angle (degrees)', fontsize=14)
-        plt.ylabel('Performance', fontsize=14)
-        plt.title(title, fontsize=16)
-
-        # Set the x-ticks to correspond to bin_titles
-        plt.xticks(bin_numeric, bin_titles, rotation=45)
-        plt.xlim(0, 180)
-        plt.ylim(0, 1)
-
-        plt.grid(axis='y', linestyle='--', linewidth=0.7, alpha=0.7)
-        plt.tight_layout()
-        plt.show()
-
-    def plot_performance_multi(bin_titles, left_performance, left_errors, right_performance, right_errors, left_title, right_title, color_map='viridis'):
-        plt.figure(figsize=(10, 6))
-        plt.style.use('ggplot')
-
-        # Use the color map for the line color
-        colors = plt.cm.get_cmap(color_map, len(bin_titles))
-
-        # Convert bin titles to numeric if they are not already, for plotting
-        bin_numeric = np.array(bin_titles, dtype=float)
-
-        # Create a line plot with error bars
-        plt.errorbar(bin_numeric, left_performance, yerr=left_errors, fmt='o-', color='royalblue', ecolor='lightsteelblue', elinewidth=3, capsize=0, linestyle='-', linewidth=2, label=left_title)
-        plt.errorbar(bin_numeric, right_performance, yerr=right_errors, fmt='o-', color='darkorange', ecolor='moccasin', elinewidth=3, capsize=0, linestyle='-', linewidth=2, label=right_title)
-        plt.text(0, -0.1, '±SEM', transform=plt.gca().transAxes, fontsize=12, verticalalignment='top', color='black')
-        plt.xlabel('Turn Angle (degrees)', fontsize=14)
-        plt.ylabel('Performance', fontsize=14)
-        plt.title(title, fontsize=16)
-
-        # Set the x-ticks to correspond to bin_titles
-        plt.xticks(bin_numeric, bin_titles, rotation=45)
-        plt.xlim(0, 180)
-        plt.ylim(0, 1)
-
-        plt.grid(axis='y', linestyle='--', linewidth=0.7, alpha=0.7)
-        plt.legend()
-        plt.tight_layout()
-        plt.show()
-
-    if plot_mode == 'bar_split':
-        
-        plot_performance(bin_titles, left_performance, left_performance_sem, 'Left Turn Performance')
-        plot_performance(bin_titles, right_performance, right_performance_sem, 'Right Turn Performance')
-
-    if plot_mode == 'bar_split_overlay':
-        plot_performance_multi(bin_titles, left_performance, left_performance_sem, right_performance, right_performance_sem, 'Left Turn Performance', 'Right Turn Performance')
-
-    # Bar plot:
-    if plot_mode == 'bar':
-
-        plot_performance(bin_titles, performance, performance_sem, title)
-
-    # Radial Plot:
-
-    if plot_mode == 'radial':
-
-        # Preparation of the angles remains the same
-        angles_deg = np.array(bin_titles, dtype=np.float64)  # Original angles, from -180 to 180
-        adjusted_angles_deg = angles_deg % 360  # Adjust for radial plot
-        angles_rad = np.radians(adjusted_angles_deg)  # Convert to radians
-        angles_rad = np.append(angles_rad, angles_rad[0])  # Append the start to the end to close the plot
-
-        # Create radial plot
-        plt.figure(figsize=(8, 8))
-        ax = plt.subplot(111, polar=True)
-
-        # Define colors for different lines (you can adjust these)
-        colors = {
-            'normal': 'royalblue',
-            'catch': 'tomato'
-        }
-
-        # Iterate through the plotting data dictionary to plot both normal and catch data
-        for key, data in plotting_data.items():
-            performance_data = np.append(data['performance_mean'], data['performance_mean'][0])
-            performance_sem = np.append(data['performance_sem'], data['performance_sem'][0])
-            performance_sd = np.append(data['performance_sd'], data['performance_sd'][0])
-
-            # Plot the line for this dataset
-            ax.plot(angles_rad, performance_data, marker='o', color=colors[key], label=key.capitalize())
-
-            # Add the shaded region for standard deviation or SEM
-            if error_bars == 'SD':
-                ax.fill_between(angles_rad, performance_data - performance_sd, performance_data + performance_sd, color=colors[key], alpha=0.4)
-            elif error_bars == 'SEM':
-                ax.fill_between(angles_rad, performance_data - performance_sem, performance_data + performance_sem, color=colors[key], alpha=0.4)
-
-        # Adjusting tick labels to reflect left (-) and right (+) turns
-        tick_locs = np.radians(np.arange(-180, 181, 30)) % (2 * np.pi)  # Tick locations, adjusted for wrapping
-        tick_labels = [f"{int(deg)}" for deg in np.arange(-180, 181, 30)]  # Custom labels from -180 to 180
-
-        ax.set_xticks(tick_locs)
-        ax.set_xticklabels(tick_labels)
-        ax.set_ylim(0, 1)
-
-        # Custom plot adjustments
-        ax.set_theta_zero_location('N')  # Zero degrees at the top for forward direction
-        ax.set_theta_direction(1)  # Clockwise direction
-
-        # Add text in bottom right
-        text = f"Trials: {len(total_trials)} - Mice: {len(trials)}"
-        ax.text(0, 0, text, transform=ax.transAxes, fontsize=12, verticalalignment='top', color='black')
-
-        # Add title
-        ax.set_title(title, va='bottom', fontsize=16)
-
-        # Add a legend
-        ax.legend(loc='upper right')
-
-        # Show the plot
-=======
 from matplotlib import pyplot as plt
 from Session_nwb import Session
 from pathlib import Path
@@ -770,5 +457,4 @@
 
         # Show the plot
         plt.tight_layout()
->>>>>>> 27551210
         plt.show()